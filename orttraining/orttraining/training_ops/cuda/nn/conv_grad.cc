// Copyright (c) Microsoft Corporation. All rights reserved.
// Licensed under the MIT License.

#include "orttraining/training_ops/cuda/nn/conv_grad.h"

#include "core/providers/common.h"
#include "core/providers/cuda/shared_inc/fpgeneric.h"
#include "core/platform/ort_mutex.h"

// The AlgoPerfCache and AlgoSearch here for Conv/ConvGrad is referenced on PyTorch's implementation
// from aten/src/ATen/native/cudnn/Conv_v7.cpp.

namespace onnxruntime {
namespace cuda {

#define REGISTER_GRADIENT_KERNEL_TYPED(T)                                                                            \
  ONNX_OPERATOR_TYPED_KERNEL_EX(ConvGrad, kMSDomain, 1, T, kCudaExecutionProvider,                                   \
                                (*KernelDefBuilder::Create()).TypeConstraint("T", DataTypeImpl::GetTensorType<T>()), \
                                ConvGrad<T>);

REGISTER_GRADIENT_KERNEL_TYPED(float)
REGISTER_GRADIENT_KERNEL_TYPED(double)
REGISTER_GRADIENT_KERNEL_TYPED(MLFloat16)

using T_BwdDataPerf = cudnnConvolutionBwdDataAlgoPerf_t;
using T_BwdDataAlgo = cudnnConvolutionBwdDataAlgo_t;
using T_BwdFilterPerf = cudnnConvolutionBwdFilterAlgoPerf_t;
using T_BwdFilterAlgo = cudnnConvolutionBwdFilterAlgo_t;

cudnnStatus_t GetWorkspaceSize(const ConvArgs& args, T_BwdDataAlgo algo, size_t* workspace_size) {
  return cudnnGetConvolutionBackwardDataWorkspaceSize(args.handle, args.w_desc, args.y_tensor, args.conv_desc,
                                                      args.x_tensor, algo, workspace_size);
}

cudnnStatus_t GetWorkspaceSize(const ConvArgs& args, T_BwdFilterAlgo algo, size_t* workspace_size) {
  return cudnnGetConvolutionBackwardFilterWorkspaceSize(args.handle, args.x_tensor, args.y_tensor, args.conv_desc,
                                                        args.w_desc, algo, workspace_size);
}

template <typename T_Algo>
size_t GetMaxWorkspaceSize(const ConvArgs& args, const T_Algo* algo, int n_algo) {
  // Calling cudaMemGetInfo is not ideal, but our cuda allocator doesn't have a way to get this info.
  size_t free, total;
  CUDA_CALL_THROW(cudaMemGetInfo(&free, &total));
  // Assuming 10% of fragmentation.
  free = static_cast<size_t>(static_cast<double>(free) * 0.9);
  size_t max_workspace_size = 0;
  for (int i = 0; i < n_algo; i++) {
    cudnnStatus_t status;
    size_t workspace_size;
    status = GetWorkspaceSize(args, algo[i], &workspace_size);
    if (CUDNN_STATUS_SUCCESS != status || workspace_size == 0 || workspace_size < max_workspace_size ||
        workspace_size > free)
      continue;
    max_workspace_size = workspace_size;
  }

  return max_workspace_size;
}

template <typename T_Perf>
std::vector<T_Perf> GetValidAlgorithms(const T_Perf* perf_results, int n_algo) {
  std::vector<T_Perf> result;
  result.reserve(n_algo);
  for (int i = 0; i < n_algo; i++) {
    T_Perf perf = perf_results[i];
    if (perf.status == CUDNN_STATUS_SUCCESS) {
      result.emplace_back(perf);
    }
  }
  ORT_ENFORCE(result.size() > 0, "No valid convolution algorithms available in CuDNN");
  // TODO: This is a cuDNN bug that gave wrong results in certain strided convolution gradient setups
  // when cuDNN version < 7.5. Need to add handling for such special case.
  return result;
}

struct ConvParamsHash {
  // ConvParams must be a POD because we read out its memory constant as char* when hashing.
  static_assert(std::is_pod<ConvParams>::value, "ConvParams is not POD");
  size_t operator()(const ConvParams& conv_params) const {
    auto ptr = reinterpret_cast<const uint8_t*>(&conv_params);
    uint32_t value = 0x811C9DC5;
    for (int i = 0; i < static_cast<int>(sizeof(ConvParams)); ++i) {
      value ^= ptr[i];
      value *= 0x01000193;
    }
    return static_cast<size_t>(value);
  }
};

struct ConvParamsEqual {
  // ConvParams must be a POD because we read out its memory constant as char* when hashing.
  static_assert(std::is_pod<ConvParams>::value, "ConvParams is not POD");
  bool operator()(const ConvParams& a, const ConvParams& b) const {
    auto ptr1 = reinterpret_cast<const uint8_t*>(&a);
    auto ptr2 = reinterpret_cast<const uint8_t*>(&b);
    return memcmp(ptr1, ptr2, sizeof(ConvParams)) == 0;
  }
};

template <typename T_Perf>
struct AlgoPerfCache {
  mutable OrtMutex mutex;
  std::unordered_map<ConvParams, T_Perf, ConvParamsHash, ConvParamsEqual> map;

  bool Find(const ConvParams& params, T_Perf* result) {
    std::lock_guard<OrtMutex> guard(mutex);
    auto it = map.find(params);
    if (it == map.end()) {
      return false;
    }
    *result = it->second;
    return true;
  }

  void Insert(const ConvParams& params, const T_Perf& algo_perf) {
    std::lock_guard<OrtMutex> guard(mutex);
    map[params] = algo_perf;
  }
};

// TODO: Currently we use global AlgoPerfCache for ConvGrad only. Conv's perf cache is till per node.
// Need to apply such global cache for Conv, and move some shared code from here to conv.h/cc.
AlgoPerfCache<T_BwdDataPerf> bwd_data_algos;
AlgoPerfCache<T_BwdFilterPerf> bwd_filter_algos;

template <typename T_Perf>
struct AlgoSearch {};

template <>
struct AlgoSearch<T_BwdDataPerf> {
  static constexpr auto DEFAULT_ALGO = CUDNN_CONVOLUTION_BWD_DATA_ALGO_1;
  static AlgoPerfCache<T_BwdDataPerf>& Cache() { return bwd_data_algos; }
  static Status FindAlgorithms(const ConvArgs& args, const CUDAExecutionProvider* provider,
                               std::vector<T_BwdDataPerf>& perf_results) {
    static const T_BwdDataAlgo algos[] = {
        CUDNN_CONVOLUTION_BWD_DATA_ALGO_0, CUDNN_CONVOLUTION_BWD_DATA_ALGO_1,
        CUDNN_CONVOLUTION_BWD_DATA_ALGO_FFT, CUDNN_CONVOLUTION_BWD_DATA_ALGO_FFT_TILING,
        CUDNN_CONVOLUTION_BWD_DATA_ALGO_WINOGRAD, CUDNN_CONVOLUTION_BWD_DATA_ALGO_WINOGRAD_NONFUSED};
    static constexpr int num_algos = CUDNN_CONVOLUTION_BWD_DATA_ALGO_COUNT;
    ORT_ENFORCE(sizeof(algos) / sizeof(algos[0]) == num_algos, "Missing cuDNN convolution backward data algorithms.");
    int perf_count;
<<<<<<< HEAD
    std::unique_ptr<T_BwdDataPerf[]> candidates(new T_BwdDataPerf[num_algos]);

=======
    std::unique_ptr<T_BwdDataPerf[]> candidates = std::make_unique<T_BwdDataPerf[]>(num_algos);
>>>>>>> e85dce8c
    if (args.params.algo_mode == OrtCudnnConvAlgoSearchHeuristic) {
      CUDNN_RETURN_IF_ERROR(cudnnGetConvolutionBackwardDataAlgorithm_v7(args.handle, args.w_desc, args.y_tensor,
                                                                        args.conv_desc, args.x_tensor, num_algos,
                                                                        &perf_count, candidates.get()));
    } else if (args.params.algo_mode == OrtCudnnConvAlgoSearchExhaustive) {
      size_t max_workspace_size = provider->GetCudnnConvUseMaxWorkspace() ? GetMaxWorkspaceSize(args, algos, num_algos)
                                                                          : AlgoSearchWorkspaceSize;
      // Use GetTransientScratchBuffer() so the workspace can be freed instead of cached.
      // Because the benchmarking uses a huge amount of memory, e.g. a few GBs.
      IAllocatorUniquePtr<void> workspace = provider->GetTransientScratchBuffer<void>(max_workspace_size);
      CUDNN_RETURN_IF_ERROR(cudnnFindConvolutionBackwardDataAlgorithmEx(
          args.handle, args.w_desc, args.w_data, args.y_tensor, args.dy_data, args.conv_desc, args.x_tensor,
          args.dx_data, num_algos, &perf_count, candidates.get(), workspace.get(), max_workspace_size));
    } else {
      ORT_ENFORCE(false, "Algo mode should be EXHAUSTIVE (0) or HEURISTIC (1), but got ", args.params.algo_mode);
    }
    perf_results = GetValidAlgorithms<T_BwdDataPerf>(candidates.get(), perf_count);
    return Status::OK();
  }
};

template <>
struct AlgoSearch<T_BwdFilterPerf> {
  static constexpr auto DEFAULT_ALGO = CUDNN_CONVOLUTION_BWD_FILTER_ALGO_1;
  static AlgoPerfCache<T_BwdFilterPerf>& Cache() { return bwd_filter_algos; }
  static Status FindAlgorithms(const ConvArgs& args, const CUDAExecutionProvider* provider,
                               std::vector<T_BwdFilterPerf>& perf_results) {
    static const T_BwdFilterAlgo algos[] = {
        CUDNN_CONVOLUTION_BWD_FILTER_ALGO_0,
        CUDNN_CONVOLUTION_BWD_FILTER_ALGO_1,
        CUDNN_CONVOLUTION_BWD_FILTER_ALGO_FFT,
        CUDNN_CONVOLUTION_BWD_FILTER_ALGO_3,
        CUDNN_CONVOLUTION_BWD_FILTER_ALGO_WINOGRAD_NONFUSED,
        CUDNN_CONVOLUTION_BWD_FILTER_ALGO_FFT_TILING,
    };

    // NOTE: - 1 because ALGO_WINOGRAD is not implemented.
    static constexpr int num_algos = CUDNN_CONVOLUTION_BWD_FILTER_ALGO_COUNT - 1;
    ORT_ENFORCE(sizeof(algos) / sizeof(algos[0]) == num_algos, "Missing cuDNN convolution backward filter algorithms.");
    std::unique_ptr<T_BwdFilterPerf[]> candidates = std::make_unique<T_BwdFilterPerf[]>(num_algos);
    int perf_count;
    if (args.params.algo_mode == OrtCudnnConvAlgoSearchHeuristic) {
      CUDNN_RETURN_IF_ERROR(cudnnGetConvolutionBackwardFilterAlgorithm_v7(args.handle, args.x_tensor, args.y_tensor,
                                                                          args.conv_desc, args.w_desc, num_algos,
                                                                          &perf_count, candidates.get()));
    } else if (args.params.algo_mode == OrtCudnnConvAlgoSearchExhaustive) {
      size_t max_workspace_size = provider->GetCudnnConvUseMaxWorkspace() ? GetMaxWorkspaceSize(args, algos, num_algos)
                                                                          : AlgoSearchWorkspaceSize;
      // Use GetTransientScratchBuffer() so the workspace can be freed instead of cached.
      // Because the benchmarking uses a huge amount of memory, e.g. a few GBs.
      IAllocatorUniquePtr<void> workspace = provider->GetTransientScratchBuffer<void>(max_workspace_size);
      CUDNN_RETURN_IF_ERROR(cudnnFindConvolutionBackwardFilterAlgorithmEx(
          args.handle, args.x_tensor, args.x_data, args.y_tensor, args.dy_data, args.conv_desc, args.w_desc,
          args.dw_data, num_algos, &perf_count, candidates.get(), workspace.get(), max_workspace_size));
    } else {
      ORT_ENFORCE(false, "Algo mode should be EXHAUSTIVE (0) or HEURISTIC (1), but got ", args.params.algo_mode);
    }
    perf_results = GetValidAlgorithms<T_BwdFilterPerf>(candidates.get(), perf_count);
    return Status::OK();
  }
};

template <typename T_Perf>
class AlgoIterator {
 public:
  AlgoIterator(const ConvArgs& args) : args_(args) {}

  static Status OnlyDefaultAlgorithm(const ConvArgs& args, std::vector<T_Perf>& perf_results) {
    perf_results.resize(1);
    perf_results[0].algo = AlgoSearch<T_Perf>::DEFAULT_ALGO;
    if (args.params.data_type == CUDNN_DATA_HALF) {
      perf_results[0].mathType = CUDNN_TENSOR_OP_MATH;
    } else {
      perf_results[0].mathType = CUDNN_DEFAULT_MATH;
    }
    CUDNN_RETURN_IF_ERROR(GetWorkspaceSize(args, perf_results[0].algo, &(perf_results[0].memory)));
    return Status::OK();
  }

  Status TryAll(const CUDAExecutionProvider* provider, cudaStream_t /*stream*/, std::function<Status(const T_Perf& perf)> f) {
    auto& cache = AlgoSearch<T_Perf>::Cache();

    if (T_Perf algo_perf; cache.Find(args_.params, &algo_perf) && f(algo_perf) == Status::OK()) {
      return Status::OK();
    }

    std::vector<T_Perf> perf_results;
    ORT_RETURN_IF_ERROR(args_.params.algo_mode == OrtCudnnConvAlgoSearchDefault
                            ? OnlyDefaultAlgorithm(args_, perf_results)
                            : AlgoSearch<T_Perf>::FindAlgorithms(args_, provider, perf_results));
    for (auto& algo_perf : perf_results) {
      if (f(algo_perf) == Status::OK()) {
        cache.Insert(args_.params, algo_perf);
        return Status::OK();
      }
    }
    ORT_ENFORCE(false, "Unable to find a valid cuDNN algorithm to run convolution.");
    return Status::OK();
  }

 private:
  const ConvArgs& args_;
};

template <typename T>
Status ConvGrad<T>::PrepareArgs(const Tensor& x, const Tensor& dY, const Tensor& w, Tensor* dB, Tensor* dX,
                                Tensor* dW, cudnnHandle_t cudnn_handle) const {
  const TensorShape& x_shape = x.Shape();
  auto x_dims = x_shape.AsShapeVector();
  args_.x_data = reinterpret_cast<const CudaT*>(x.template Data<T>());

  const TensorShape& dy_shape = dY.Shape();
  auto dy_dims = dy_shape.AsShapeVector();
  args_.dy_data = reinterpret_cast<const CudaT*>(dY.template Data<T>());

  const TensorShape& w_shape = w.Shape();
  auto w_dims = w_shape.AsShapeVector();
  args_.w_data = reinterpret_cast<const CudaT*>(w.template Data<T>());

  args_.db_data = dB ? reinterpret_cast<CudaT*>(dB->template MutableData<T>()) : nullptr;
  args_.dx_data = dX ? reinterpret_cast<CudaT*>(dX->template MutableData<T>()) : nullptr;
  args_.dw_data = dW ? reinterpret_cast<CudaT*>(dW->template MutableData<T>()) : nullptr;

  bool x_dims_changed = (args_.last_x_dims != x_dims);
  bool w_dims_changed = (args_.last_w_dims != w_dims);
  if (x_dims_changed || w_dims_changed) {
    if (x_dims_changed) args_.last_x_dims = x_dims;
    if (w_dims_changed) args_.last_w_dims = w_dims;

    // Update Attributes
    ORT_RETURN_IF_ERROR(conv_attrs_.ValidateInputShape(&x, &w));

    TensorShapeVector kernel_shape;
    ORT_RETURN_IF_ERROR(conv_attrs_.ComputeKernelShape(w_shape, kernel_shape));
    auto rank = kernel_shape.size();

    ConvPadVector pads(conv_attrs_.pads);
    if (pads.empty()) {
      pads.resize(rank * 2, 0);
    }

    TensorShapeVector dilations(conv_attrs_.dilations);
    if (dilations.empty()) {
      dilations.resize(rank, 1);
    }

    TensorShapeVector strides(conv_attrs_.strides);
    if (strides.empty()) {
      strides.resize(rank, 1);
    }

    const CUDAExecutionProvider* cuda_ep =
        static_cast<const CUDAExecutionProvider*>(this->Info().GetExecutionProvider());

    // cuDNN only takes 4D or 5D x tensor, so pad dimensions if needed.
    if (rank < 2) {
      if (cuda_ep->GetCudnnConv1dPadToNc1d()) {
        x_dims.insert(x_dims.begin() + 2, 1);
        dy_dims.insert(dy_dims.begin() + 2, 1);
        w_dims.insert(w_dims.begin() + 2, 1);
        pads.insert(pads.begin() + rank, 0);
        pads.insert(pads.begin(), 0);
        kernel_shape.insert(kernel_shape.begin(), 1);
        strides.insert(strides.begin(), 1);
        dilations.insert(dilations.begin(), 1);
      } else {
        x_dims.push_back(1);
        dy_dims.push_back(1);
        w_dims.push_back(1);
        pads.insert(pads.begin() + rank, 0);
        pads.insert(pads.end(), 0);
        kernel_shape.push_back(1);
        strides.push_back(1);
        dilations.push_back(1);
      }
    }

    memset(&args_.params, 0, sizeof(ConvParams));
    args_.params.device_id = static_cast<int8_t>(cuda_ep->GetDeviceId());
    args_.params.data_type = CudnnTensor::GetDataType<CudaT>();
    args_.params.input_dim = static_cast<uint8_t>(x_dims.size());
    for (size_t i = 0; i < x_dims.size(); i++) {
      args_.params.input_size[i] = static_cast<int>(x_dims[i]);
      args_.params.weight_size[i] = static_cast<int>(w_dims[i]);
    }
    for (size_t i = 0; i < rank; i++) {
      args_.params.padding[i] = static_cast<int>(pads[i]);
      args_.params.padding[i + rank] = static_cast<int>(pads[i + rank]);
      args_.params.stride[i] = static_cast<int>(strides[i]);
      args_.params.dilation[i] = static_cast<int>(dilations[i]);
    }
    args_.params.groups = conv_attrs_.group;
    int algo_mode = cuda_ep->GetCudnnConvAlgo();
    ORT_ENFORCE(algo_mode > -1 && algo_mode < 3,
                "Algo mode should be EXHAUSTIVE (0), HEURISTIC (1) or DEFAULT (2), but got ", algo_mode);
    args_.params.algo_mode = algo_mode;

    args_.handle = cudnn_handle;
    ORT_RETURN_IF_ERROR(args_.w_desc.Set(w_dims, args_.params.data_type));
    ORT_RETURN_IF_ERROR(args_.x_tensor.Set(x_dims, args_.params.data_type));
    ORT_RETURN_IF_ERROR(args_.y_tensor.Set(dy_dims, args_.params.data_type));
    ORT_RETURN_IF_ERROR(args_.conv_desc.Set(kernel_shape.size(), pads, strides, dilations,
                                            gsl::narrow_cast<int>(conv_attrs_.group), CUDNN_CROSS_CORRELATION,
                                            args_.params.data_type));

    if (dB) {
      const TensorShape& db_shape = dB->Shape();
      ORT_RETURN_IF_NOT(db_shape.NumDimensions() == 1, "bias should be 1D");
      std::vector<int64_t> db_dims(2 + kernel_shape.size(), 1);
      db_dims[1] = db_shape[0];
      ORT_RETURN_IF_ERROR(args_.b_tensor.Set(db_dims, CudnnTensor::GetDataType<CudaT>()));
    }
  }

  return Status::OK();
}

template <typename T>
Status ConvGrad<T>::ComputeInternal(OpKernelContext* context) const {
  const Tensor* dY = context->Input<Tensor>(0);
  const Tensor* X = context->Input<Tensor>(1);
  const Tensor* W = context->Input<Tensor>(2);
  Tensor* dX = context->Output(0, X->Shape());
  Tensor* dW = context->Output(1, W->Shape());
  Tensor* dB = context->Output(2, {W->Shape()[0]});
  ORT_RETURN_IF_ERROR(PrepareArgs(*X, *dY, *W, dB, dX, dW, GetCudnnHandle(context)));
  if (dX) ORT_RETURN_IF_ERROR(ComputeInputGradient(context->GetComputeStream()));
  if (dW) ORT_RETURN_IF_ERROR(ComputeWeightGradient(context->GetComputeStream()));
  if (dB) ORT_RETURN_IF_ERROR(ComputeBiasGradient());
  return Status::OK();
}

template <typename T>
Status ConvGrad<T>::ComputeInputGradient(onnxruntime::Stream* stream) const {
  cudaStream_t cuda_stream = stream ? static_cast<cudaStream_t>(stream->handle) : nullptr;
  return AlgoIterator<T_BwdDataPerf>(args_).TryAll(
      static_cast<const CUDAExecutionProvider*>(Info().GetExecutionProvider()),
      cuda_stream,
      [&](const T_BwdDataPerf& algo_perf) -> Status {
        const auto one = Consts<CudaT>::One;
        const auto zero = Consts<CudaT>::Zero;
        IAllocatorUniquePtr<void> workspace = GetScratchBuffer<void>(algo_perf.memory, stream);
        CUDNN_RETURN_IF_ERROR(cudnnSetConvolutionMathType(args_.conv_desc, algo_perf.mathType));
        CUDNN_RETURN_IF_ERROR(cudnnConvolutionBackwardData(
            args_.handle, &one, args_.w_desc, args_.w_data, args_.y_tensor, args_.dy_data, args_.conv_desc,
            algo_perf.algo, workspace.get(), algo_perf.memory, &zero, args_.x_tensor, args_.dx_data));
        return Status::OK();
      });
}

template <typename T>
Status ConvGrad<T>::ComputeWeightGradient(onnxruntime::Stream* stream) const {
  cudaStream_t cuda_stream = stream ? static_cast<cudaStream_t>(stream->handle) : nullptr;
  return AlgoIterator<T_BwdFilterPerf>(args_).TryAll(
      static_cast<const CUDAExecutionProvider*>(Info().GetExecutionProvider()),
      cuda_stream,
      [&](const T_BwdFilterPerf& algo_perf) -> Status {
        const auto one = Consts<CudaT>::One;
        const auto zero = Consts<CudaT>::Zero;
        IAllocatorUniquePtr<void> workspace = GetScratchBuffer<void>(algo_perf.memory, stream);
        CUDNN_RETURN_IF_ERROR(cudnnSetConvolutionMathType(args_.conv_desc, algo_perf.mathType));
        CUDNN_RETURN_IF_ERROR(cudnnConvolutionBackwardFilter(
            args_.handle, &one, args_.x_tensor, args_.x_data, args_.y_tensor, args_.dy_data, args_.conv_desc,
            algo_perf.algo, workspace.get(), algo_perf.memory, &zero, args_.w_desc, args_.dw_data));
        return Status::OK();
      });
}

template <typename T>
Status ConvGrad<T>::ComputeBiasGradient() const {
  const auto one = Consts<CudaT>::One;
  const auto zero = Consts<CudaT>::Zero;
  CUDNN_RETURN_IF_ERROR(cudnnConvolutionBackwardBias(args_.handle, &one, args_.y_tensor, args_.dy_data, &zero,
                                                     args_.b_tensor, args_.db_data));
  return Status::OK();
}

}  // namespace cuda
}  // namespace onnxruntime<|MERGE_RESOLUTION|>--- conflicted
+++ resolved
@@ -140,12 +140,7 @@
     static constexpr int num_algos = CUDNN_CONVOLUTION_BWD_DATA_ALGO_COUNT;
     ORT_ENFORCE(sizeof(algos) / sizeof(algos[0]) == num_algos, "Missing cuDNN convolution backward data algorithms.");
     int perf_count;
-<<<<<<< HEAD
-    std::unique_ptr<T_BwdDataPerf[]> candidates(new T_BwdDataPerf[num_algos]);
-
-=======
     std::unique_ptr<T_BwdDataPerf[]> candidates = std::make_unique<T_BwdDataPerf[]>(num_algos);
->>>>>>> e85dce8c
     if (args.params.algo_mode == OrtCudnnConvAlgoSearchHeuristic) {
       CUDNN_RETURN_IF_ERROR(cudnnGetConvolutionBackwardDataAlgorithm_v7(args.handle, args.w_desc, args.y_tensor,
                                                                         args.conv_desc, args.x_tensor, num_algos,
