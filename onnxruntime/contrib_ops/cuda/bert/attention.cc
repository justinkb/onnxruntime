// Copyright (c) Microsoft Corporation. All rights reserved.
// Licensed under the MIT License.

#include "core/providers/cuda/cuda_common.h"
#include "core/providers/cuda/shared_inc/fpgeneric.h"
#include "core/platform/env_var_utils.h"
#include "contrib_ops/cuda/bert/attention_impl.h"
#include "contrib_ops/cuda/bert/attention.h"

using namespace onnxruntime::cuda;
using namespace ::onnxruntime::common;
using namespace ONNX_NAMESPACE;

namespace onnxruntime {
namespace contrib {
namespace cuda {

#define REGISTER_KERNEL_TYPED(T)                                  \
  ONNX_OPERATOR_TYPED_KERNEL_EX(                                  \
      Attention,                                                  \
      kMSDomain,                                                  \
      1,                                                          \
      T,                                                          \
      kCudaExecutionProvider,                                     \
      (*KernelDefBuilder::Create())                               \
          .TypeConstraint("T", DataTypeImpl::GetTensorType<T>()), \
      Attention<T>);

REGISTER_KERNEL_TYPED(float)
REGISTER_KERNEL_TYPED(MLFloat16)

// Environment variable to disable fused attention kernel. Default is false.
constexpr const char* kDisableFusedAttention = "ORT_DISABLE_FUSED_ATTENTION";

static inline bool HasFusedFp16Kernel(int sm, int head_size, int sequence_length) {
  if (!(sm == kSM_70 || sm == kSM_75 || sm == kSM_80 || sm == kSM_86)) {
    return false;
  }

  if (head_size != 64) {
    return false;
  }

  // For sequence length 512, SM86 could fall back to SM80.
  // In our test, T4 GPU has no enough shared memory to load fmha_v2_fp16_512_64_sm75_kernel so we removed it.
  if (!(sequence_length == 64 || sequence_length == 128 || sequence_length == 192 ||
        sequence_length == 256 || sequence_length == 384 || (sequence_length == 512 && sm >= kSM_80))) {
    return false;
  }

  return true;
}

template <typename T>
Attention<T>::Attention(const OpKernelInfo& info) : CudaKernel(info), AttentionBase(info, false, false) {
  disable_fused_runner_ = sizeof(T) != 2 || ParseEnvironmentVariableWithDefault<bool>(kDisableFusedAttention, false);
}

template <typename T>
Status Attention<T>::ComputeInternal(OpKernelContext* context) const {
  const Tensor* input = context->Input<Tensor>(0);
  const Tensor* weights = context->Input<Tensor>(1);
  const Tensor* bias = context->Input<Tensor>(2);
  const Tensor* mask_index = context->Input<Tensor>(3);
  const Tensor* past = context->Input<Tensor>(4);
  const Tensor* extra_add_qk = context->Input<Tensor>(5);
  const Tensor* key = context->Input<Tensor>(6);
  const Tensor* value = context->Input<Tensor>(7);

  auto& device_prop = GetDeviceProp();
  AttentionParameters parameters;
  ORT_RETURN_IF_ERROR(CheckInputs(input->Shape(),
                                  nullptr == weights ? nullptr : &(weights->Shape()),
                                  bias->Shape(),
                                  mask_index,
                                  past,
                                  extra_add_qk,
                                  key,
                                  value,
                                  &parameters,
                                  device_prop.maxThreadsPerBlock));

  int batch_size = parameters.batch_size;
  int sequence_length = parameters.sequence_length;

  TensorShapeVector output_shape(3);
  output_shape[0] = static_cast<int64_t>(batch_size);
  output_shape[1] = static_cast<int64_t>(sequence_length);
  output_shape[2] = static_cast<int64_t>(parameters.v_hidden_size);
  Tensor* output = context->Output(0, output_shape);

  std::vector<int64_t> present_dims{2, parameters.batch_size, parameters.num_heads,
                                    parameters.total_sequence_length, parameters.head_size};
  TensorShape present_shape(present_dims);
  Tensor* present = context->Output(1, present_shape);

  // Check whether we can use fused kernel
  int sm = device_prop.major * 10 + device_prop.minor;
  bool use_fused_runner = (!disable_fused_runner_ &&
                           nullptr != mask_index && mask_index->Shape().NumDimensions() == 1 &&
                           nullptr == past &&
                           nullptr == present &&
                           nullptr == extra_add_qk &&
                           !is_unidirectional_ &&
                           parameters.hidden_size == parameters.v_hidden_size &&
                           parameters.sequence_length == parameters.kv_sequence_length &&
                           HasFusedFp16Kernel(sm, parameters.head_size, sequence_length));

  MHARunner* fused_runner = nullptr;
  if (use_fused_runner) {
    if (nullptr == fused_fp16_runner_.get()) {
      fused_fp16_runner_.reset(new FusedMHARunnerFP16v2(num_heads_, parameters.head_size, sm));
    }
    // In case some kernel not loaded due to shared memory limit, we need to double check here.
    if (fused_fp16_runner_->isValid(sequence_length)) {
      fused_runner = fused_fp16_runner_.get();
    }
  }

  cublasHandle_t cublas = GetCublasHandle(context);
  constexpr size_t element_size = sizeof(T);

<<<<<<< HEAD
  // Use GEMM for fully connection.
  int m = batch_size * sequence_length;
  int n = (q_hidden_size + k_hidden_size + v_hidden_size);
  int k = input_hidden_size;
  size_t gemm_buffer_size = static_cast<size_t>(batch_size) * sequence_length * n * element_size;
  auto gemm_buffer = GetScratchBuffer<T>(gemm_buffer_size, OrtStream(context));

  typedef typename ToCudaType<T>::MappedType CudaT;
  CudaT one = ToCudaType<T>::FromFloat(1.0f);
  CudaT zero = ToCudaType<T>::FromFloat(0.0f);

  // Gemm, note that CUDA assumes col-major, so result(N, M) = 1 * weights x input + 1 x B.
  CUBLAS_RETURN_IF_ERROR(cublasGemmHelper(
      cublas, CUBLAS_OP_N, CUBLAS_OP_N, n, m, k, &one,
      reinterpret_cast<const CudaT*>(weights->Data<T>()), n,
      reinterpret_cast<const CudaT*>(input->Data<T>()), k,
      &zero, reinterpret_cast<CudaT*>(gemm_buffer.get()), n, device_prop));
=======
  IAllocatorUniquePtr<T> gemm_buffer;
  if (weights != nullptr) {
    // Use GEMM for fully connection.
    int m = batch_size * sequence_length;
    int n = (parameters.hidden_size + parameters.hidden_size + parameters.v_hidden_size);
    int k = parameters.input_hidden_size;
    size_t gemm_buffer_size = static_cast<size_t>(batch_size) * sequence_length * n * element_size;
    gemm_buffer = GetScratchBuffer<T>(gemm_buffer_size);

    typedef typename ToCudaType<T>::MappedType CudaT;
    CudaT one = ToCudaType<T>::FromFloat(1.0f);
    CudaT zero = ToCudaType<T>::FromFloat(0.0f);

    // Gemm, note that CUDA assumes col-major, so result(N, M) = 1 * weights x input + 1 x B.
    CUBLAS_RETURN_IF_ERROR(cublasGemmHelper(
        cublas, CUBLAS_OP_N, CUBLAS_OP_N, n, m, k, &one,
        reinterpret_cast<const CudaT*>(weights->Data<T>()), n,
        reinterpret_cast<const CudaT*>(input->Data<T>()), k,
        &zero, reinterpret_cast<CudaT*>(gemm_buffer.get()), n, device_prop));
  }
>>>>>>> 8b0669bf

  size_t workSpaceSize = GetAttentionWorkspaceSize(element_size,
                                                   parameters.batch_size,
                                                   parameters.num_heads,
                                                   parameters.head_size,
                                                   parameters.v_head_size,
                                                   parameters.sequence_length,
                                                   parameters.kv_sequence_length,
                                                   parameters.total_sequence_length,
                                                   fused_runner);

<<<<<<< HEAD
  auto work_space = GetScratchBuffer<void>(workSpaceSize, OrtStream(context));
  ORT_RETURN_IF_ERROR(LaunchAttentionKernel(
      device_prop,
      Stream(context),
      cublas,
      element_size,
      batch_size,
      sequence_length,
      num_heads_,
      qkv_head_size[0],
      past_sequence_length,
      is_unidirectional_,
      reinterpret_cast<const void*>(gemm_buffer.get()),
      bias->Data<T>(),
      nullptr == mask_index ? nullptr : mask_index->Data<int>(),
      nullptr == mask_index ? gsl::span<const int64_t>() : mask_index->Shape().GetDims(),
      nullptr == past ? nullptr : past->Data<T>(),
      nullptr == extra_add_qk ? nullptr : extra_add_qk->Data<T>(),
      work_space.get(),
      output->MutableData<T>(),
      nullptr == present ? nullptr : present->MutableData<T>(),
      fused_runner,
      qkv_head_size[2]));

  return Status::OK();
=======
  auto work_space = GetScratchBuffer<void>(workSpaceSize);

  typedef typename ToCudaType<T>::MappedType CudaT;
  AttentionData<CudaT> data;
  data.gemm_buffer = (nullptr == weights) ? nullptr : reinterpret_cast<const CudaT*>(gemm_buffer.get());
  data.bias = reinterpret_cast<const CudaT*>(bias->Data<T>());
  data.query = (nullptr != weights) ? nullptr : reinterpret_cast<const CudaT*>(input->Data<T>());
  data.key = (nullptr == key) ? nullptr : reinterpret_cast<const CudaT*>(key->Data<T>());
  data.value = (nullptr == value) ? nullptr : reinterpret_cast<const CudaT*>(value->Data<T>());
  data.mask_index = (nullptr == mask_index) ? nullptr : mask_index->Data<int>();
  data.mask_index_dims = (nullptr == mask_index) ? gsl::span<const int64_t>() : mask_index->Shape().GetDims();
  data.past = (nullptr == past) ? nullptr : reinterpret_cast<const CudaT*>(past->Data<T>());
  data.extra_add_qk = (nullptr == extra_add_qk) ? nullptr : reinterpret_cast<const CudaT*>(extra_add_qk->Data<T>());
  data.workspace = reinterpret_cast<CudaT*>(work_space.get());
  data.output = reinterpret_cast<CudaT*>(output->MutableData<T>());
  data.present = (nullptr == present) ? nullptr : reinterpret_cast<CudaT*>(present->MutableData<T>());

  return QkvToContext<CudaT>(device_prop, cublas, Stream(), parameters, data, reinterpret_cast<void*>(fused_runner));
>>>>>>> 8b0669bf
}

}  // namespace cuda
}  // namespace contrib
}  // namespace onnxruntime<|MERGE_RESOLUTION|>--- conflicted
+++ resolved
@@ -120,25 +120,6 @@
   cublasHandle_t cublas = GetCublasHandle(context);
   constexpr size_t element_size = sizeof(T);
 
-<<<<<<< HEAD
-  // Use GEMM for fully connection.
-  int m = batch_size * sequence_length;
-  int n = (q_hidden_size + k_hidden_size + v_hidden_size);
-  int k = input_hidden_size;
-  size_t gemm_buffer_size = static_cast<size_t>(batch_size) * sequence_length * n * element_size;
-  auto gemm_buffer = GetScratchBuffer<T>(gemm_buffer_size, OrtStream(context));
-
-  typedef typename ToCudaType<T>::MappedType CudaT;
-  CudaT one = ToCudaType<T>::FromFloat(1.0f);
-  CudaT zero = ToCudaType<T>::FromFloat(0.0f);
-
-  // Gemm, note that CUDA assumes col-major, so result(N, M) = 1 * weights x input + 1 x B.
-  CUBLAS_RETURN_IF_ERROR(cublasGemmHelper(
-      cublas, CUBLAS_OP_N, CUBLAS_OP_N, n, m, k, &one,
-      reinterpret_cast<const CudaT*>(weights->Data<T>()), n,
-      reinterpret_cast<const CudaT*>(input->Data<T>()), k,
-      &zero, reinterpret_cast<CudaT*>(gemm_buffer.get()), n, device_prop));
-=======
   IAllocatorUniquePtr<T> gemm_buffer;
   if (weights != nullptr) {
     // Use GEMM for fully connection.
@@ -146,7 +127,7 @@
     int n = (parameters.hidden_size + parameters.hidden_size + parameters.v_hidden_size);
     int k = parameters.input_hidden_size;
     size_t gemm_buffer_size = static_cast<size_t>(batch_size) * sequence_length * n * element_size;
-    gemm_buffer = GetScratchBuffer<T>(gemm_buffer_size);
+    gemm_buffer = GetScratchBuffer<T>(gemm_buffer_size, OrtStream(context));
 
     typedef typename ToCudaType<T>::MappedType CudaT;
     CudaT one = ToCudaType<T>::FromFloat(1.0f);
@@ -159,7 +140,6 @@
         reinterpret_cast<const CudaT*>(input->Data<T>()), k,
         &zero, reinterpret_cast<CudaT*>(gemm_buffer.get()), n, device_prop));
   }
->>>>>>> 8b0669bf
 
   size_t workSpaceSize = GetAttentionWorkspaceSize(element_size,
                                                    parameters.batch_size,
@@ -171,34 +151,7 @@
                                                    parameters.total_sequence_length,
                                                    fused_runner);
 
-<<<<<<< HEAD
   auto work_space = GetScratchBuffer<void>(workSpaceSize, OrtStream(context));
-  ORT_RETURN_IF_ERROR(LaunchAttentionKernel(
-      device_prop,
-      Stream(context),
-      cublas,
-      element_size,
-      batch_size,
-      sequence_length,
-      num_heads_,
-      qkv_head_size[0],
-      past_sequence_length,
-      is_unidirectional_,
-      reinterpret_cast<const void*>(gemm_buffer.get()),
-      bias->Data<T>(),
-      nullptr == mask_index ? nullptr : mask_index->Data<int>(),
-      nullptr == mask_index ? gsl::span<const int64_t>() : mask_index->Shape().GetDims(),
-      nullptr == past ? nullptr : past->Data<T>(),
-      nullptr == extra_add_qk ? nullptr : extra_add_qk->Data<T>(),
-      work_space.get(),
-      output->MutableData<T>(),
-      nullptr == present ? nullptr : present->MutableData<T>(),
-      fused_runner,
-      qkv_head_size[2]));
-
-  return Status::OK();
-=======
-  auto work_space = GetScratchBuffer<void>(workSpaceSize);
 
   typedef typename ToCudaType<T>::MappedType CudaT;
   AttentionData<CudaT> data;
@@ -215,8 +168,7 @@
   data.output = reinterpret_cast<CudaT*>(output->MutableData<T>());
   data.present = (nullptr == present) ? nullptr : reinterpret_cast<CudaT*>(present->MutableData<T>());
 
-  return QkvToContext<CudaT>(device_prop, cublas, Stream(), parameters, data, reinterpret_cast<void*>(fused_runner));
->>>>>>> 8b0669bf
+  return QkvToContext<CudaT>(device_prop, cublas, Stream(context), parameters, data, reinterpret_cast<void*>(fused_runner));
 }
 
 }  // namespace cuda
