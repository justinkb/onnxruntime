--- conflicted
+++ resolved
@@ -56,13 +56,8 @@
   fast_divmod fdm_YHW(gsl::narrow_cast<int>((bottomLimit - topBorder) * (rightLimit - leftBorder)));
 
   CropImpl<CudaT>(
-<<<<<<< HEAD
       Stream(context),
-      reinterpret_cast<const CudaT*>(X->template Data<T>()),
-=======
-      Stream(),
       reinterpret_cast<const CudaT*>(X->Data<T>()),
->>>>>>> b39257a5
       gsl::narrow_cast<int>(leftBorder),
       gsl::narrow_cast<int>(topBorder),
       gsl::narrow_cast<int>(W),
