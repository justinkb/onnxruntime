// Copyright(C) 2019 Intel Corporation
// Licensed under the MIT License

#include <unordered_set>
#include "core/providers/shared_library/provider_api.h"
#include "../backend_utils.h"
#include "../backend_manager.h"
#include <string>
#include <vector>
#include "data_ops.h"
#include "capabilities.h"
#include "utils.h"

#if defined(_MSC_VER)
#pragma warning(disable : 4244 4245 5208)
#elif __GNUC__
#pragma GCC diagnostic push
#pragma GCC diagnostic ignored "-Wunused-parameter"
#endif
#include <ngraph/ngraph.hpp>
#include <ngraph/frontend/onnx_import/onnx.hpp>
#if defined(_MSC_VER)
#pragma warning(default : 4244 4245)
#elif __GNUC__
#pragma GCC diagnostic pop
#endif

namespace onnxruntime {
namespace openvino_ep {

//Ops which are supported only in models(as intermediate nodes) and not in unit tests
std::set<std::string> ops_supported_only_in_model = {
    "Cast",
    "Concat",
    "ConstantOfShape",
    "Dropout",
    "Expand",
    "EyeLike",
    "Exp",
    "GatherND",
    "Identity",
    "Loop",
    "NonMaxSuppression",
    "NonZero",
    "Not",
    "OneHot",
    "Pad",
    "Range",
    "ReduceMin",
    "Resize",
    "Round",
    "Shape",
    "Split",
    "Tile",
    "TopK",
    "QuantizeLinear"};

std::vector<SupportedOp> supported_op_mode = {
    {"Abs", V_2020_4, {"CPU", "GPU"}},
    {"Acos", V_2020_4, {"CPU"}},
    {"Acos", V_2022_1, {"GPU"}},
    {"Acosh", V_2020_4, {"CPU"}},
    {"Acosh", V_2022_1, {"GPU"}},
    {"Add", V_2020_4, {"All"}},
    {"And", V_2020_4, {"All"}},
    {"ArgMax", V_2020_4, {"CPU"}},
    {"ArgMax", V_2021_1, {"All"}},
    {"ArgMin", V_2020_4, {"CPU"}},
    {"ArgMin", V_2021_2, {"CPU", "MYRIAD"}},
    {"ArgMin", V_2022_1, {"All"}},
    {"Asin", V_2020_4, {"CPU", "GPU"}},
    {"Asinh", V_2020_4, {"CPU", "GPU"}},
    {"Atan", V_2020_4, {"CPU", "GPU"}},
    {"Atanh", V_2020_4, {"CPU"}},
    {"Atanh", V_2022_1, {"GPU"}},
    {"AveragePool", V_2020_4, {"All"}},
    {"BatchNormalization", V_2020_4, {"All"}},
    {"BitShift", V_2022_1, {"CPU"}},
    {"Cast", V_2020_4, {"All"}},
    {"Ceil", V_2020_4, {"GPU"}},
    {"Ceil", V_2021_3, {"MYRIAD"}},
    {"Ceil", V_2021_2, {"GPU", "MYRIAD"}},
    {"Ceil", V_2021_4, {"All"}},
    {"Celu", V_2022_1, {"All"}},
    {"Clip", V_2020_4, {"All"}},
    {"Concat", V_2020_4, {"All"}},
    {"Constant", V_2020_4, {"All"}},
    {"ConstantOfShape", V_2020_4, {"All"}},
    {"Conv", V_2020_4, {"All"}},
    {"ConvInteger", V_2022_1, {"All"}},
    {"ConvTranspose", V_2020_4, {"All"}},
    {"Cos", V_2020_4, {"CPU"}},
    {"Cos", V_2022_1, {"GPU"}},
    {"Cosh", V_2020_4, {"CPU"}},
    {"Cosh", V_2022_1, {"GPU"}},
    {"CumSum", V_2022_1, {"CPU"}},
    {"DepthToSpace", V_2020_4, {"All"}},
    {"DequantizeLinear", V_2021_4, {"CPU", "GPU"}},
    {"Div", V_2020_4, {"All"}},
    {"Dropout", V_2020_4, {"All"}},
    {"Elu", V_2020_4, {"All"}},
    {"Equal", V_2020_4, {"All"}},
    {"Erf", V_2020_4, {"All"}},
    {"Exp", V_2020_4, {"All"}},
    {"Expand", V_2021_1, {"MYRIAD"}},
    {"Expand", V_2022_1, {"GPU"}},
    {"EyeLike", V_2022_1, {"CPU"}},
    {"Flatten", V_2020_4, {"All"}},
    {"Floor", V_2020_4, {"All"}},
    {"Gather", V_2020_4, {"All"}},
    {"GatherElements", V_2021_3, {"MYRIAD"}},
    {"GatherElements", V_2022_1, {"CPU"}},
    {"GatherND", V_2021_2, {"MYRIAD"}},
    {"GatherND", V_2021_4, {"All"}},
    {"Gemm", V_2020_4, {"All"}},
    {"GlobalAveragePool", V_2020_4, {"All"}},
    {"GlobalLpPool", V_2020_4, {"CPU", "GPU"}},
    {"GlobalMaxPool", V_2022_1, {"CPU", "GPU"}},
    {"Greater", V_2020_4, {"All"}},
    {"GreaterOrEqual", V_2022_1, {"All"}},
    {"Identity", V_2020_4, {"All"}},
    {"ImageScaler", V_2022_1, {"All"}},
    {"InstanceNormalization", V_2020_4, {"All"}},
    {"HardSigmoid", V_2020_4, {"CPU", "GPU"}},
    {"HardMax", V_2022_1, {"CPU", "GPU"}},
    {"LeakyRelu", V_2020_4, {"All"}},
    {"Less", V_2020_4, {"All"}},
    {"LessOrEqual", V_2022_1, {"All"}},
    {"Log", V_2020_4, {"All"}},
    {"LogSoftMax", V_2022_1, {"All"}},
    {"Loop", V_2021_3, {"MYRIAD"}},
    {"Loop", V_2021_4, {"All"}},
    {"LRN", V_2020_4, {"All"}},
    {"LSTM", V_2020_4, {"All"}},
    {"MatMul", V_2020_4, {"All"}},
    {"MatMulInteger", V_2022_1, {"All"}},
    {"Max", V_2020_4, {"All"}},
    {"MaxPool", V_2020_4, {"All"}},
    {"Mean", V_2020_4, {"All"}},
    {"MeanVarianceNormalization", V_2022_1, {"All"}},
    {"Min", V_2020_4, {"All"}},
    {"Mod", V_2022_1, {"CPU", "GPU"}},
    {"Mul", V_2020_4, {"All"}},
    {"Neg", V_2020_4, {"All"}},
    {"NonMaxSuppression", V_2021_1, {"All"}},
    {"NonZero", V_2021_1, {"CPU", "MYRIAD"}},
    {"Not", V_2021_1, {"All"}},
    {"Not", V_2020_4, {"CPU", "GPU"}},
    {"OneHot", V_2020_4, {"All"}},
    {"Or", V_2022_1, {"CPU", "GPU"}},
    {"Pad", V_2020_4, {"All"}},
    {"Pow", V_2020_4, {"All"}},
    {"PRelu", V_2020_4, {"All"}},
    {"QuantizeLinear", V_2021_4, {"CPU", "GPU"}},
    {"Range", V_2021_2, {"MYRIAD"}},
    {"Range", V_2022_1, {"All"}},
    {"Reciprocal", V_2020_4, {"All"}},
    {"ReduceL1", V_2022_1, {"CPU", "GPU"}},
    {"ReduceL2", V_2022_1, {"CPU", "GPU"}},
    {"ReduceLogSum", V_2020_4, {"CPU", "MYRIAD"}},
    {"ReduceLogSum", V_2022_1, {"All"}},
    {"ReduceLogSumExp", V_2022_1, {"All"}},
    {"ReduceMax", V_2020_4, {"All"}},
    {"ReduceMean", V_2020_4, {"All"}},
    {"ReduceMin", V_2020_4, {"All"}},
    {"ReduceProd", V_2020_4, {"CPU"}},
    {"ReduceProd", V_2022_1, {"GPU"}},
    {"ReduceSum", V_2020_4, {"All"}},
    {"ReduceSumSquare", V_2020_4, {"CPU", "MYRIAD"}},
    {"ReduceSumSquare", V_2022_1, {"All"}},
    {"Relu", V_2020_4, {"All"}},
    {"Resize", V_2020_4, {"CPU"}},
    {"Resize", V_2021_3, {"MYRIAD"}},
    {"Resize", V_2022_1, {"All"}},
    {"Reshape", V_2020_4, {"All"}},
    {"ReverseSequence", V_2022_1, {"All"}},
    {"RoiAlign", V_2021_1, {"All"}},
    {"Round", V_2021_2, {"MYRIAD"}},
    {"Round", V_2021_4, {"All"}},
    {"Scatter", V_2021_1, {"MYRIAD"}},
    {"Scatter", V_2022_1, {"All"}},
    {"ScatterElements", V_2021_2, {"MYRIAD"}},
    {"ScatterElements", V_2022_1, {"All"}},
    {"ScatterND", V_2022_1, {"CPU","GPU"}},
    {"Selu", V_2020_4, {"CPU", "GPU"}},
    {"Shape", V_2020_4, {"All"}},
    {"Shrink", V_2022_1, {"CPU", "GPU"}},
    {"Sigmoid", V_2020_4, {"All"}},
    {"Sign", V_2020_4, {"CPU"}},
    {"Sign", V_2022_1, {"GPU"}},
    {"Sin", V_2022_1, {"CPU", "GPU"}},
    {"Sinh", V_2020_4, {"CPU"}},
    {"SinFloat", V_2020_4, {"MYRIAD"}},
    {"Size", V_2022_1, {"CPU", "GPU"}},
    {"Slice", V_2020_4, {"All"}},
    {"Softmax", V_2020_4, {"All"}},
    {"Softplus", V_2022_1, {"All"}},
    {"Softsign", V_2022_1, {"All"}},
    {"SpaceToDepth", V_2020_4, {"All"}},
    {"Split", V_2020_4, {"All"}},
    {"Sqrt", V_2020_4, {"All"}},
    {"Squeeze", V_2020_4, {"All"}},
    {"Softsign", V_2020_4, {"CPU"}},
    {"Sub", V_2020_4, {"All"}},
    {"Sum", V_2020_4, {"All"}},
    {"Tan", V_2020_4, {"CPU", "GPU"}},
    {"Tanh", V_2020_4, {"All"}},
    {"ThresholdedRelu", V_2022_1, {"All"}},
    {"Tile", V_2021_3, {"All"}},
    {"Transpose", V_2020_4, {"All"}},
    {"TopK", V_2020_4, {"All"}},
    {"Unsqueeze", V_2020_4, {"All"}},
    {"Upsample", V_2021_1, {"CPU"}},
<<<<<<< HEAD
    {"Upsample", V_2022_1, {"All"}},
=======
<<<<<<< HEAD
    {"Upsample", V_2021_4, {"All"}},
=======
    {"Upsample", V_2022_1, {"All"}},
>>>>>>> d83517fc8a773e1c20c54d4e5496a390013f1a04
>>>>>>> 30696d01
    {"Where", V_2021_2, {"MYRIAD"}},
    {"Where", V_2022_1, {"All"}},
    {"Xor", V_2022_1, {"CPU", "GPU"}},
};

void DataOps::populate_types_supported() {
  supported_types_initializer_.insert(std::make_pair(V_2020_4, ONNX_NAMESPACE::TensorProto_DataType::TensorProto_DataType_BOOL));
  supported_types_initializer_.insert(std::make_pair(V_2020_4, ONNX_NAMESPACE::TensorProto_DataType::TensorProto_DataType_FLOAT));
  supported_types_initializer_.insert(std::make_pair(V_2020_4, ONNX_NAMESPACE::TensorProto_DataType::TensorProto_DataType_INT32));
  supported_types_initializer_.insert(std::make_pair(V_2020_4, ONNX_NAMESPACE::TensorProto_DataType::TensorProto_DataType_INT64));
  supported_types_initializer_.insert(std::make_pair(V_2021_1, ONNX_NAMESPACE::TensorProto_DataType::TensorProto_DataType_FLOAT16));
  supported_types_initializer_.insert(std::make_pair(V_2021_4, ONNX_NAMESPACE::TensorProto_DataType::TensorProto_DataType_INT8));
  supported_types_initializer_.insert(std::make_pair(V_2021_4, ONNX_NAMESPACE::TensorProto_DataType::TensorProto_DataType_UINT8));

  supported_types_vpu_.insert(std::make_pair(V_2020_4, ONNX_NAMESPACE::TensorProto_DataType::TensorProto_DataType_BOOL));
  supported_types_vpu_.insert(std::make_pair(V_2020_4, ONNX_NAMESPACE::TensorProto_DataType::TensorProto_DataType_FLOAT));
  supported_types_vpu_.insert(std::make_pair(V_2020_4, ONNX_NAMESPACE::TensorProto_DataType::TensorProto_DataType_UINT8));
  supported_types_vpu_.insert(std::make_pair(V_2020_4, ONNX_NAMESPACE::TensorProto_DataType::TensorProto_DataType_INT8));
  supported_types_vpu_.insert(std::make_pair(V_2020_4, ONNX_NAMESPACE::TensorProto_DataType::TensorProto_DataType_INT16));
  supported_types_vpu_.insert(std::make_pair(V_2020_4, ONNX_NAMESPACE::TensorProto_DataType::TensorProto_DataType_INT32));
  supported_types_vpu_.insert(std::make_pair(V_2020_4, ONNX_NAMESPACE::TensorProto_DataType::TensorProto_DataType_INT64));
  supported_types_vpu_.insert(std::make_pair(V_2021_1, ONNX_NAMESPACE::TensorProto_DataType::TensorProto_DataType_FLOAT16));

  supported_types_cpu_.insert(std::make_pair(V_2020_4, ONNX_NAMESPACE::TensorProto_DataType::TensorProto_DataType_BOOL));
  supported_types_cpu_.insert(std::make_pair(V_2020_4, ONNX_NAMESPACE::TensorProto_DataType::TensorProto_DataType_FLOAT));
  supported_types_cpu_.insert(std::make_pair(V_2020_4, ONNX_NAMESPACE::TensorProto_DataType::TensorProto_DataType_INT32));
  supported_types_cpu_.insert(std::make_pair(V_2020_4, ONNX_NAMESPACE::TensorProto_DataType::TensorProto_DataType_INT16));
  supported_types_cpu_.insert(std::make_pair(V_2020_4, ONNX_NAMESPACE::TensorProto_DataType::TensorProto_DataType_INT8));
  supported_types_cpu_.insert(std::make_pair(V_2020_4, ONNX_NAMESPACE::TensorProto_DataType::TensorProto_DataType_UINT8));
  supported_types_cpu_.insert(std::make_pair(V_2020_4, ONNX_NAMESPACE::TensorProto_DataType::TensorProto_DataType_INT64));

  supported_types_gpu_.insert(std::make_pair(V_2020_4, ONNX_NAMESPACE::TensorProto_DataType::TensorProto_DataType_FLOAT));
  supported_types_gpu_.insert(std::make_pair(V_2020_4, ONNX_NAMESPACE::TensorProto_DataType::TensorProto_DataType_INT32));
  supported_types_gpu_.insert(std::make_pair(V_2020_4, ONNX_NAMESPACE::TensorProto_DataType::TensorProto_DataType_INT64));
  supported_types_gpu_.insert(std::make_pair(V_2021_1, ONNX_NAMESPACE::TensorProto_DataType::TensorProto_DataType_FLOAT16));
  supported_types_gpu_.insert(std::make_pair(V_2021_4, ONNX_NAMESPACE::TensorProto_DataType::TensorProto_DataType_INT8));
  supported_types_gpu_.insert(std::make_pair(V_2021_4, ONNX_NAMESPACE::TensorProto_DataType::TensorProto_DataType_UINT8));
  supported_types_gpu_.insert(std::make_pair(V_2022_1, ONNX_NAMESPACE::TensorProto_DataType::TensorProto_DataType_BOOL));
}

void DataOps::populate_op_mode_supported() {
  no_dimension_supported_.push_back({"Unsqueeze", V_2020_4, {"All"}});
  no_dimension_supported_.push_back({"Squeeze", V_2020_4, {"All"}});
  no_dimension_supported_.push_back({"Cast", V_2020_4, {"All"}});
  no_dimension_supported_.push_back({"Gather", V_2020_4, {"All"}});
  no_dimension_supported_.push_back({"Mul", V_2020_4, {"All"}});
  no_dimension_supported_.push_back({"Sub", V_2020_4, {"All"}});
  no_dimension_supported_.push_back({"Min", V_2020_4, {"All"}});
  no_dimension_supported_.push_back({"Div", V_2020_4, {"All"}});
  no_dimension_supported_.push_back({"Floor", V_2020_4, {"All"}});
  no_dimension_supported_.push_back({"Where", V_2021_2, {"All"}});
  no_dimension_supported_.push_back({"Range", V_2021_2, {"All"}});
  no_dimension_supported_.push_back({"ArgMin", V_2021_2, {"MYRIAD"}});
  no_dimension_supported_.push_back({"Max", V_2021_2, {"MYRIAD"}});
  no_dimension_supported_.push_back({"Add", V_2021_2, {"MYRIAD"}});
  no_dimension_supported_.push_back({"Add", V_2022_1, {"All"}});
  no_dimension_supported_.push_back({"Less", V_2021_2, {"MYRIAD"}});
  no_dimension_supported_.push_back({"Greater", V_2021_2, {"MYRIAD"}});
  no_dimension_supported_.push_back({"Clip", V_2021_2, {"MYRIAD"}});
  no_dimension_supported_.push_back({"Resize", V_2021_2, {"MYRIAD"}});
  no_dimension_supported_.push_back({"Equal", V_2021_2, {"MYRIAD"}});
  no_dimension_supported_.push_back({"Reshape", V_2021_3, {"MYRIAD"}});
  no_dimension_supported_.push_back({"Reshape", V_2022_1, {"All"}});
  no_dimension_supported_.push_back({"Ceil", V_2021_3, {"MYRIAD"}});
  no_dimension_supported_.push_back({"Ceil", V_2021_4, {"All"}});
  no_dimension_supported_.push_back({"Loop", V_2021_3, {"MYRIAD"}});
  no_dimension_supported_.push_back({"Loop", V_2021_4, {"All"}});
  no_dimension_supported_.push_back({"ReduceMin", V_2021_3, {"MYRIAD"}});
  no_dimension_supported_.push_back({"ReduceMin", V_2021_4, {"All"}});
  no_dimension_supported_.push_back({"ReduceMax", V_2021_4, {"All"}});
  no_dimension_supported_.push_back({"QuantizeLinear", V_2021_4, {"All"}});
  no_dimension_supported_.push_back({"DequantizeLinear", V_2021_4, {"All"}});
  no_dimension_supported_.push_back({"Shape", V_2022_1, {"GPU"}});
  

  subgraph_supported_.push_back({"Mul", V_2020_4, {"All"}});
  subgraph_supported_.push_back({"Transpose", V_2020_4, {"All"}});
  subgraph_supported_.push_back({"Unsqueeze", V_2020_4, {"All"}});
  subgraph_supported_.push_back({"Cast", V_2020_4, {"All"}});
  subgraph_supported_.push_back({"Concat", V_2020_4, {"All"}});
  subgraph_supported_.push_back({"Gather", V_2020_4, {"All"}});
  subgraph_supported_.push_back({"Div", V_2020_4, {"MYRIAD"}});
  subgraph_supported_.push_back({"Sub", V_2020_4, {"MYRIAD"}});
  subgraph_supported_.push_back({"Identity", V_2021_1, {"CPU"}});
  subgraph_supported_.push_back({"Div", V_2021_1, {"CPU"}});
  subgraph_supported_.push_back({"Sub", V_2021_1, {"CPU"}});

  //populate unsupportedmode_t
  {
    UnsupportedOpMode obj = {{V_2020_4, V_2021_1, V_2021_2, V_2021_3, V_2021_4},
                             [this](const Node* node, const InitializedTensorSet&) {
                               for (size_t i = 0; i < node->InputDefs().size(); i++) {
                                 if (node->InputDefs()[i]->TypeAsProto()->tensor_type().elem_type() != ONNX_NAMESPACE::TensorProto_DataType::TensorProto_DataType_FLOAT)
                                   return true;
                               }
                               return false;
                             }};
    op_list_.insert({"Abs", obj});
  }
  {
    UnsupportedOpMode obj = {{V_2020_4, V_2021_1, V_2021_2, V_2021_3, V_2021_4, V_2022_1},
                             [this](const Node* node, const InitializedTensorSet&) {
                               //tensor type does not support select last index
                               auto& attributes = node->GetAttributes();
                               auto last_index_arg = attributes.count("select_last_index") > 0 ? attributes.at("select_last_index").i() : 0;
                               if (last_index_arg != 0)
                                 return true;
                               // tensor type supports float as input for argmax and argmin
                               if (node->InputDefs()[0]->TypeAsProto()->tensor_type().elem_type() != ONNX_NAMESPACE::TensorProto_DataType::TensorProto_DataType_FLOAT)
                                 return true;
                               return false;
                             }};
    op_list_.insert({"ArgMax", obj});
    op_list_.insert({"ArgMin", obj});
  }
  {
    UnsupportedOpMode obj = {{V_2021_1, V_2021_2, V_2021_3, V_2021_4},
                             [this](const Node* node, const InitializedTensorSet&) {
                               //auto pad null value is not supported
                               const auto& attributes = node->GetAttributes();
                               auto auto_attr = attributes.find("auto_pad");
                               if (auto_attr->second().s() == "") {
                                 return true;
                               }
                               // default value of ceil_mode (0) is supported.
                               auto ceil_attr = attributes.find("ceil_mode");
                               if (ceil_attr != attributes.end() && ceil_attr->second().i() != 0) return true;
                               return (!dimension_unsupported(node));
                             }};
    op_list_.insert({"AveragePool", obj});
  }
  {
    UnsupportedOpMode obj = {{V_2020_4, V_2021_1, V_2021_2, V_2021_3, V_2021_4},
                             [this](const Node* node, const InitializedTensorSet&) {
                               //Only float 16, float and double data types are supported
                               const bool data_is_float = node->InputDefs()[0]->Type()->find("float") != std::string::npos;
                               const bool data_is_float16 = node->InputDefs()[0]->Type()->find("float16") != std::string::npos;
                               const bool data_is_double = node->InputDefs()[0]->Type()->find("double") != std::string::npos;
                               return !(data_is_float || data_is_float16 || data_is_double);
                             }};
    op_list_.insert({"Clip", obj});
  }
  {
    UnsupportedOpMode obj = {{V_2020_4, V_2021_1, V_2021_2, V_2021_3},
                             [this](const Node* node, const InitializedTensorSet& initializers) {
                               if (GetInputCount(node, initializers) > 1)
                                 return true;
                               return false;
                             }};
    op_list_.insert({"Conv", obj});
  }
  {
    UnsupportedOpMode obj = {{V_2021_4},
                             [this](const Node* node, const InitializedTensorSet& ) {
                               if (device_id_.find("MYRIAD") != std::string::npos) {
                                  const auto& attributes = node->GetAttributes();
                                  auto conv_filter = attributes.find("kernel_shape");
                                  auto& ints = conv_filter->second().ints();
                                  //If the kernel size is not 2D, the op is rejected in case of MYRIAD
                                  if(ints.size() !=2) {
                                    return true;
                                  }
                               }
                               //If the device is GPU
                               if (device_id_.find("GPU") != std::string::npos) {
                                  bool if_bias = false;
                                  const auto& attributes = node->GetAttributes();
                                  auto conv_filter = attributes.find("kernel_shape");
                                  if (conv_filter != attributes.end()) {
                                  auto& ints = conv_filter->second().ints();
                                  //check if the Input for the op has bias
                                   if(node->InputDefs().size() > 2) {
                                     if(node->InputDefs()[2]->Name() == "B")
                                       if_bias = true;
                                   }
                                  //If the kernel size is 1D and the input has bias and the output precision is FP32, the op is rejected.
                                  if(ints.size() == 1 && if_bias) {
                                    auto output_data_type = node->OutputDefs()[0]->TypeAsProto()->tensor_type().elem_type();
                                    if (output_data_type == ONNX_NAMESPACE::TensorProto_DataType::TensorProto_DataType_FLOAT)
                                      return true;
                                  }
                                  //If the kernel size is 3D and the input doesnot have bias, the op is rejected in case of GPU
                                  if(ints.size() == 3 && !if_bias)
                                    return true;
                                  }
                                }
                                return false;
                             }};
    op_list_.insert({"Conv", obj});
  }
  {
    UnsupportedOpMode obj = {{V_2021_1, V_2021_2, V_2021_3, V_2021_4},
                             [this](const Node* node, const InitializedTensorSet&) {
                               auto& attributes = node->GetAttributes();
                               if (attributes.count("auto_pad") == 0 || attributes.at("auto_pad").s() == "") {
                                 return true;
                               }
                               return false;
                             }};
    op_list_.insert({"Conv", obj});
  }
  {
    UnsupportedOpMode obj = {{V_2020_4, V_2021_1, V_2021_2, V_2021_3},
                             [this](const Node* node, const InitializedTensorSet& initializers) {
                               if (GetInputCount(node, initializers) > 1)
                                 return true;
                               return false;
                             }};
    op_list_.insert({"ConvTranspose", obj});
  }
  {
    UnsupportedOpMode obj = {{V_2021_4},
                             [this](const Node* node, const InitializedTensorSet& initializers) {
                               if (device_id_.find("MYRIAD") != std::string::npos) {
                                 if (GetInputCount(node, initializers) > 1)
                                  return true;
                               }
                               bool if_bias = false;
                               const auto& attributes = node->GetAttributes();
                               auto out_shape_attr = attributes.find("output_shape");

                               // If the device is GPU
                               if (device_id_.find("GPU") != std::string::npos) {
                                 auto conv_filter = attributes.find("kernel_shape");
                                 if (conv_filter != attributes.end()) {
                                   auto& kernel_size = conv_filter->second().ints();

                                   //If 3D convolution, reject the op
                                   if(kernel_size.size() == 3)
                                     return true;
                                   //In 1D conv, if the pads are asymmetric, then the op is rejected
                                   if(kernel_size.size() == 1) {
                                     if (attributes.count("pads") > 0) {
                                     auto& pads_attr = attributes.at("pads");
                                     auto int_size = pads_attr.ints_size();
                                     if (int_size > 1 && (pads_attr.ints(0) != pads_attr.ints(1)))
                                       return true;
                                     }
                                   }
                                   //check if the Input for the op has bias
                                   if(node->InputDefs().size() > 2) {
                                     if(node->InputDefs()[2]->Name() == "B")
                                       if_bias = true;
                                   }
                                   //If the kernel size is 2D, the input has no bias, the padding is 0 and the op has dilations, the op is rejected
                                   if(kernel_size.size() == 2 && !if_bias) {
                                     if (attributes.count("pads") > 0) {
                                     auto& pads_attr = attributes.at("pads");
                                     auto int_size = pads_attr.ints_size();
                                     // comparing if all the 4 values in the padding are equal to 1
                                     if (int_size == 4 && (pads_attr.ints(0) == pads_attr.ints(1) == pads_attr.ints(2) == pads_attr.ints(3))) {
                                       if(pads_attr.ints(0) == 1)
                                           return false;
                                     }
                                     // If the op has dilations as an attribute after the above checks, then the op is rejected.
                                     auto dilation_attr = attributes.find("dilations");
                                     if (dilation_attr != attributes.end())
                                       return true;
                                     }
                                   }
                                  }
                                 }
                                 return false;
                             }};
    op_list_.insert({"ConvTranspose", obj});
  }
  {
    UnsupportedOpMode obj = {{V_2021_1, V_2021_2, V_2021_3, V_2021_4},
                             [this](const Node* node, const InitializedTensorSet&) {
                               auto& attributes = node->GetAttributes();
                               if (attributes.count("auto_pad") == 0 || attributes.at("auto_pad").s() == "") {
                                 return true;
                               }
                               return false;
                             }};
    op_list_.insert({"ConvTranspose", obj});
  }
  {
    UnsupportedOpMode obj = {{V_2020_4, V_2021_1, V_2021_2, V_2021_3, V_2021_4},
                             [this](const Node* node, const InitializedTensorSet& initializers) {
                               // all ConvInteger zero points need to be constants
                               if (node->InputDefs().size() == 3) {
                                 return (initializers.find(node->InputDefs()[2]->Name()) == initializers.end());
                               } else if (node->InputDefs().size() == 4) {
                                 return initializers.find(node->InputDefs()[2]->Name()) == initializers.end() ||
                                        initializers.find(node->InputDefs()[3]->Name()) == initializers.end();
                               }
                               return false;
                             }};
    op_list_.insert({"ConvInteger", obj});
  }
  {
    UnsupportedOpMode obj = {{V_2021_1, V_2021_2, V_2021_3},
                             [this](const Node* node, const InitializedTensorSet&) {
                               if (device_id_.find("GPU") != std::string::npos) {
                                 const auto& input = node->InputDefs()[0];
                                 auto graph_inputs = graph_viewer_.GetInputs();
                                 auto it = find(graph_inputs.begin(), graph_inputs.end(), input);
                                 if (it != graph_inputs.end()) {
                                   const auto& indices_arg = node->InputDefs()[1];
                                   if (indices_arg->TypeAsProto()->tensor_type().elem_type() == ONNX_NAMESPACE::TensorProto_DataType::TensorProto_DataType_INT64)
                                     return true;
                                 }
                               }
                               return false;
                             }};
    op_list_.insert({"Gather", obj});
  }
  {
    UnsupportedOpMode obj = {{V_2021_4},
                             [this](const Node* node, const InitializedTensorSet&) {
                               if (device_id_.find("GPU") != std::string::npos) {
                                 const auto& input = node->InputDefs()[0];
                                 auto graph_inputs = graph_viewer_.GetInputs();
                                 auto it = find(graph_inputs.begin(), graph_inputs.end(), input);
                                 if (it != graph_inputs.end()) {
                                   const auto& indices_arg = node->InputDefs()[1];
                                   if (indices_arg->TypeAsProto()->tensor_type().elem_type() == ONNX_NAMESPACE::TensorProto_DataType::TensorProto_DataType_INT64)
                                     return true;
                                 }
                                 auto output_data_type = node->OutputDefs()[0]->TypeAsProto()->tensor_type().elem_type();
                                 //If the output of Gather op is INT8 or UINT8, it is rejected for GPU.
                                 if (output_data_type == ONNX_NAMESPACE::TensorProto_DataType::TensorProto_DataType_INT8 ||
                                    output_data_type == ONNX_NAMESPACE::TensorProto_DataType::TensorProto_DataType_UINT8)
                                   return true;
                               }
                               return false;
                             }};
    op_list_.insert({"Gather", obj});
  }
  {
    UnsupportedOpMode obj = {{V_2021_3, V_2021_4},
                             [this](const Node* node, const InitializedTensorSet&) {
                               const auto& indices_arg = node->InputDefs()[0];
                               const auto& output_arg = node->OutputDefs()[0];
                               if (indices_arg->TypeAsProto()->tensor_type().elem_type() != output_arg->TypeAsProto()->tensor_type().elem_type())
                                 return true;
                               if ((indices_arg->TypeAsProto()->tensor_type().elem_type() == ONNX_NAMESPACE::TensorProto_DataType::TensorProto_DataType_FLOAT16) ||
                                   (indices_arg->TypeAsProto()->tensor_type().elem_type() == ONNX_NAMESPACE::TensorProto_DataType::TensorProto_DataType_FLOAT)) {
                                 return false;
                               }
                               return true;
                             }};
    op_list_.insert({"GatherElements", obj});
  }
  {
    UnsupportedOpMode obj = {{V_2020_4, V_2021_1, V_2021_2, V_2021_3, V_2021_4},
                             [this](const Node* node, const InitializedTensorSet&) {
                               const auto& input = node->InputDefs()[0];
                               const auto& output = node->OutputDefs()[0];
                               auto graph_inputs = this->graph_viewer_.GetInputs();
                               auto graph_outputs = this->graph_viewer_.GetOutputs();
                               auto input_it = find(graph_inputs.begin(), graph_inputs.end(), input);
                               auto output_it = find(graph_outputs.begin(), graph_outputs.end(), output);
                               if (input_it != graph_inputs.end() && output_it != graph_outputs.end())
                                 return true;
                               return false;
                             }};
    op_list_.insert({"Identity", obj});
  }
  {
    UnsupportedOpMode obj = {{V_2021_3, V_2021_4},
                             [this](const Node* node, const InitializedTensorSet& initializers) {
                               //Loop has to be initializer
                               const auto& cond = node->InputDefs()[1];
                               return (initializers.find(cond->Name()) == initializers.end());
                             }};
    op_list_.insert({"Loop", obj});
  }
  {
    UnsupportedOpMode obj = {{V_2021_3, V_2021_4},
                             [this](const Node* node, const InitializedTensorSet&) {
                               //MaxPool "indices" output is not currently supported.
                               //if (node->OutputDefs().size() > 1)
                               //  return true;
                               const auto& attributes = node->GetAttributes();
                               /* default value of ceil_mode (0) is supported.
      auto ceil_attr = attributes.find("ceil_mode");
      if (ceil_attr != attributes.end() && ceil_attr->second().i() != 0)
        return true;*/
                               auto auto_attr = attributes.find("auto_pad");
                               //auto pad null value is not supported
                               if (auto_attr->second().s() == "")
                                 return true;
                               // dilations attrs are not supported in nGraph
                               if (attributes.find("dilations") != attributes.end())
                                 return true;
                               // uint8 as output type for maxpool op is not supported on GPU
                               if (device_id_.find("GPU") != std::string::npos) {
                                 auto output_data_type = node->OutputDefs()[0]->TypeAsProto()->tensor_type().elem_type();
                                 if (output_data_type == ONNX_NAMESPACE::TensorProto_DataType::TensorProto_DataType_UINT8)
                                  return true;
                               }
                               return (!this->dimension_unsupported(node));
                             }};
    op_list_.insert({"MaxPool", obj});
  }
  {
    UnsupportedOpMode obj = {{V_2020_4, V_2021_1, V_2021_2},
                             [this](const Node* node, const InitializedTensorSet&) {
                               //MaxPool "indices" output is not currently supported.
                               if (node->OutputDefs().size() > 1)
                                 return true;
                               const auto& attributes = node->GetAttributes();
                               // default value of ceil_mode (0) is supported.
                               auto ceil_attr = attributes.find("ceil_mode");
                               if (ceil_attr != attributes.end() && ceil_attr->second().i() != 0)
                                 return true;
                               auto auto_attr = attributes.find("auto_pad");
                               //auto pad null value is not supported
                               if (auto_attr->second().s() == "")
                                 return true;
                               // dilations attrs are not supported in nGraph
                               if (attributes.find("dilations") != attributes.end())
                                 return true;
                               return (!this->dimension_unsupported(node));
                             }};
    op_list_.insert({"MaxPool", obj});
  }
  {
    UnsupportedOpMode obj = {{V_2021_2, V_2021_3, V_2021_4},
                             [this](const Node* node, const InitializedTensorSet& initializers) {
                               if (device_id_.find("MYRIAD") == std::string::npos) {
                                 if (GetInputCount(node, initializers) == 1)
                                   return true;
                               }
                               return false;
                             }};
    op_list_.insert({"Max", obj});
    op_list_.insert({"Min", obj});
    op_list_.insert({"Mean", obj});
    op_list_.insert({"Sum", obj});
  }
  {
    UnsupportedOpMode obj = {{V_2020_4, V_2021_1, V_2021_2, V_2021_3, V_2021_4},
                             [this](const Node* node, const InitializedTensorSet&) {
                               //All matmuls except float have computation missmatch
                               const bool A_is_float = node->InputDefs()[0]->Type()->find("float") != std::string::npos;
                               const bool B_is_float = node->InputDefs()[1]->Type()->find("float") != std::string::npos;
                               return (A_is_float && B_is_float) ? false : true;
                             }};
    op_list_.insert({"MatMul", obj});
  }
  {
    UnsupportedOpMode obj = {{V_2020_4, V_2021_1, V_2021_2, V_2021_3, V_2021_4},
                             [this](const Node* node, const InitializedTensorSet& initializers) {
                               // all MatMulInteger zero points need to be constants
                               if (node->InputDefs().size() == 3) {
                                 // not found in initializers -> not const
                                 return initializers.find(node->InputDefs()[2]->Name()) == initializers.end();
                               } else if (node->InputDefs().size() == 4) {
                                 // not found in initializers -> not const
                                 return ((initializers.find(node->InputDefs()[2]->Name()) == initializers.end()) ||
                                         (initializers.find(node->InputDefs()[2]->Name()) == initializers.end()));
                               }
                               return false;
                             }};
    op_list_.insert({"MatMulInteger", obj});
  }
  {
    UnsupportedOpMode obj = {{V_2020_4, V_2021_2},
                             [this](const Node* node, const InitializedTensorSet&) {
                               //Only FP32 data type is allowed
                               auto& attributes = node->GetAttributes();
                               auto fmod = attributes.count("fmod") > 0 ? attributes.at("fmod").i() : 0;
                               if (fmod != 1) return true;
                               //Only FP32 data type is allowed
                               for (const auto& input : node->InputDefs()) {
                                 if (input->Type()->find("float") == std::string::npos)
                                   return true;
                               }
                               return false;
                             }};
    op_list_.insert({"Mod", obj});
  }
  {
    UnsupportedOpMode obj = {{V_2021_4},
                             [this](const Node* node, const InitializedTensorSet&) {
                               if (device_id_.find("GPU") != std::string::npos) {
                                auto output_data_type = node->OutputDefs()[0]->TypeAsProto()->tensor_type().elem_type();
                                //If the output of Neg op is INT8, it is rejected for GPU.
                                if (output_data_type == ONNX_NAMESPACE::TensorProto_DataType::TensorProto_DataType_INT8)
                                  return true;
                               }
                               return false;
                             }};
    op_list_.insert({"Neg", obj});
  }
  {
    UnsupportedOpMode obj = {{V_2021_2, V_2021_3, V_2021_4},
                             [this](const Node* node, const InitializedTensorSet&) {
                               auto graph_outputs = graph_viewer_.GetOutputs();
                               const auto& output = node->OutputDefs()[0];
                               auto output_it = find(graph_outputs.begin(), graph_outputs.end(), output);
                               if (output_it != graph_outputs.end())
                                 return true;
                               return false;
                             }};
    op_list_.insert({"NonMaxSuppression", obj});
  }
  {
    UnsupportedOpMode obj = {{V_2021_2, V_2021_3, V_2021_4},
                             [this](const Node* node, const InitializedTensorSet&) {
                               if (device_id_.find("GPU") != std::string::npos) {
                                 auto x_data_type = node->InputDefs()[0]->TypeAsProto()->tensor_type().elem_type();
                                 auto y_data_type = node->InputDefs()[1]->TypeAsProto()->tensor_type().elem_type();
                                 return x_data_type != y_data_type;
                               }
                               //currently both inputs with int32 or int64 datatype are not supported
                               const bool A_is_int32 = node->InputDefs()[0]->Type()->find("int32") != std::string::npos;
                               const bool B_is_int32 = node->InputDefs()[1]->Type()->find("int32") != std::string::npos;
                               const bool A_is_int64 = node->InputDefs()[0]->Type()->find("int64") != std::string::npos;
                               const bool B_is_int64 = node->InputDefs()[1]->Type()->find("int64") != std::string::npos;
                               if ((A_is_int32 && B_is_int32) || (A_is_int64 && B_is_int64))
                                 return true;
                               return false;
                             }};
    op_list_.insert({"Pow", obj});
  }
  {
    UnsupportedOpMode obj = {{V_2020_4, V_2021_1, V_2021_2, V_2021_3, V_2021_4},
                             [this](const Node* node, const InitializedTensorSet& initializers) {
                               auto slope = node->InputDefs()[1];
                               //PRelu slope has to be an initializer or needs to come from a constant node
                               if (initializers.count(slope->Name()))
                                 return false;
                               else {
                                 for (auto input_node = node->InputNodesBegin(); input_node != node->InputNodesEnd(); ++input_node) {
                                   if (GetInputCount(this->graph_viewer_.GetNode((*input_node).Index()), initializers) == 0)
                                     return false;
                                 }
                               }
                               return true;
                             }};
    op_list_.insert({"PRelu", obj});
  }
  {
    UnsupportedOpMode obj = {{V_2020_4, V_2021_1, V_2021_2, V_2021_3, V_2021_4},
                             [this](const Node* node, const InitializedTensorSet& initializers) {
                               bool non_const_zero_point = false;
                               // check if any of the zero points is NOT in the initializers list
                               non_const_zero_point |= initializers.find(node->InputDefs()[2]->Name()) == initializers.end();
                               non_const_zero_point |= initializers.find(node->InputDefs()[5]->Name()) == initializers.end();
                               non_const_zero_point |= initializers.find(node->InputDefs()[7]->Name()) == initializers.end();
                               // QLinearMatMul is not supported if any of the zero points is a dynamic input
                               return non_const_zero_point;
                             }};
    op_list_.insert({"QLinearMatMul", obj});
  }
  {
    UnsupportedOpMode obj = {{V_2021_4},
                             [this](const Node* node, const InitializedTensorSet&) {
                               if (device_id_.find("MYRIAD") != std::string::npos) {
                                 const auto& input_arg = node->InputDefs()[1];
                                 auto shape = input_arg->Shape();
                                 //Reshape op with empty dim is Rejected for Myriad
                                 if (shape != nullptr) {
                                   for (const auto& dim : input_arg->Shape()->dim()) {
                                     if (utils::HasDimValue(dim) && dim.dim_value() == 0)
                                       return true;
                                   }
                                 }
                               }
                               return false;
                             }};
    op_list_.insert({"Reshape", obj});
  }
  {
    UnsupportedOpMode obj = {{V_2021_4},
                             [this](const Node* node, const InitializedTensorSet&) {
                                if (device_id_.find("GPU") != std::string::npos) {
                                 auto output_data_type = node->OutputDefs()[0]->TypeAsProto()->tensor_type().elem_type();
                                 //If the output of ReduceMax op is INT8 or UINT8, it is rejected for GPU.
                                 if (output_data_type == ONNX_NAMESPACE::TensorProto_DataType::TensorProto_DataType_INT8 || 
                                   output_data_type == ONNX_NAMESPACE::TensorProto_DataType::TensorProto_DataType_UINT8)
                                   return true;
                               }
                               return false;
                             }};
    op_list_.insert({"ReduceMax", obj});
  }
  {
    UnsupportedOpMode obj = {{V_2021_2, V_2021_3, V_2021_4},
                             [this](const Node* node, const InitializedTensorSet&) {
                               const auto& attributes = node->GetAttributes();
                               auto axis_attr = attributes.find("axis");
                               //Negative axis is not supported
                               if (axis_attr->second().i() < 0)
                                 return true;
                               if (device_id_.find("MYRIAD") != std::string::npos) {
                                 const auto& input_arg = node->InputDefs()[2];
                                 auto updates_shape = input_arg->Shape();
                                 const auto& output_arg = node->OutputDefs()[0];
                                 auto out_shape = output_arg->Shape();
                                 //If updates attribute dim value greater than output_shape dim value, we reject
                                 if(node->InputDefs()[2]->Name() == "updates")
                                 {
                                  size_t updates_size = updates_shape->dim_size();
                                  if(updates_size == 2) {
                                    if(updates_shape->dim(1).dim_value() > out_shape->dim(1).dim_value())
                                      return true;
                                  }
                                  }
                               }
                               return false;
                             }};
    op_list_.insert({"Scatter", obj});
    op_list_.insert({"ScatterElements", obj});
  }
  {
    UnsupportedOpMode obj = {{V_2020_4, V_2021_1, V_2021_2, V_2021_3, V_2021_4},
                             [this](const Node* node, const InitializedTensorSet& initializers) {
                               //start, end, axes need to be a initializer
                               bool cond_for_slice = false;
                               const auto& data_arg = node->InputDefs()[0];
                               auto graph_inputs = graph_viewer_.GetInputs();

                               auto it = find(graph_inputs.begin(), graph_inputs.end(), data_arg);
                               if (it != graph_inputs.end()) {
                                 if (node->InputDefs().size() > 1) {
                                   const auto& start_arg = node->InputDefs()[1];
                                   const auto& end_arg = node->InputDefs()[2];
                                   cond_for_slice |= initializers.find(start_arg->Name()) == initializers.end();
                                   cond_for_slice |= initializers.find(end_arg->Name()) == initializers.end();
                                 }
                                 if (node->InputDefs().size() > 3) {
                                   const auto& axes_arg = node->InputDefs()[3];
                                   cond_for_slice |= initializers.find(axes_arg->Name()) == initializers.end();
                                 }
                               }

                               return cond_for_slice;
                             }};
    op_list_.insert({"Slice", obj});
  }
  {
    UnsupportedOpMode obj = {{V_2020_4, V_2021_1, V_2021_2, V_2021_3, V_2021_4},
                             [this](const Node* node, const InitializedTensorSet&) {
                               //Shape can't have empty axes attribute
                               const auto& attributes = node->GetAttributes();
                               if (attributes.count("axes") == 0)
                                 return true;
                               return false;
                             }};
    op_list_.insert({"Squeeze", obj});
  }
  {
    UnsupportedOpMode obj = {{V_2021_4},
                             [this](const Node* node, const InitializedTensorSet&) {
                               if (device_id_.find("GPU") != std::string::npos) {
                                auto output_data_type = node->OutputDefs()[0]->TypeAsProto()->tensor_type().elem_type();
                                //If the output of Transpose op is INT8, it is rejected for GPU.
                                if (output_data_type == ONNX_NAMESPACE::TensorProto_DataType::TensorProto_DataType_INT8)
                                  return true;
                               }
                               return false;
                             }};
    op_list_.insert({"Transpose", obj});
  }
  {
    UnsupportedOpMode obj = {{V_2020_4, V_2021_2, V_2021_3, V_2021_4},
                             [this](const Node* node, const InitializedTensorSet&) {
                               return (!this->dimension_unsupported(node));
                             }};
    op_list_.insert({"Unsqueeze", obj});
  }
  {
    UnsupportedOpMode obj = {{V_2021_1, V_2021_2, V_2021_3, V_2021_4},
                             [this](const Node* node, const InitializedTensorSet&) {
                               //check for attributes
                               auto& upsample_attr = node->GetAttributes();
                               if (upsample_attr.count("scales") > 0) {
                                 auto& upsample_arg = upsample_attr.at("scales");
                                 auto float_size = upsample_arg.floats_size();
                                 if (float_size > 2 && (upsample_arg.floats(0) != 1.f || upsample_arg.floats(1) != 1.f)) {
                                   return true;
                                 }
                               }

                               //check for input dimensions
                               const auto& x_arg = node->InputDefs()[0];
                               auto shape = x_arg->Shape();
                               if (shape != nullptr) {
                                 //input tensor rank cannot be of one dimension
                                 if (shape->dim_size() == 1) {
                                   return true;
                                 }
                               }
                               // x_arg supports only float, int8 and float16 type
                               if ((x_arg->TypeAsProto()->tensor_type().elem_type() == ONNX_NAMESPACE::TensorProto_DataType::TensorProto_DataType_FLOAT) ||
                                   (x_arg->TypeAsProto()->tensor_type().elem_type() == ONNX_NAMESPACE::TensorProto_DataType::TensorProto_DataType_INT8) ||
                                   (x_arg->TypeAsProto()->tensor_type().elem_type() == ONNX_NAMESPACE::TensorProto_DataType::TensorProto_DataType_FLOAT16)) {
                                 return false;
                               } else {
                                 return true;
                               }
                             }};
    op_list_.insert({"Upsample", obj});
  }
  {
    UnsupportedOpMode obj = {{V_2021_2},
                             [this](const Node* node, const InitializedTensorSet&) {
                               //float data type is not supported
                               const bool data_is_float = node->InputDefs()[1]->Type()->find("float") != std::string::npos;
                               return data_is_float;
                             }};
    op_list_.insert({"Where", obj});
  }
  {
    UnsupportedOpMode obj = {{V_2021_3, V_2021_4},
                             [this](const Node* node, const InitializedTensorSet&) {
                               return (!this->dimension_unsupported(node));
                             }};
    op_list_.insert({"ReduceSum", obj});
  }
}

bool DataOps::op_is_supported(std::string name, std::vector<SupportedOp>& op_list) {
  for (size_t i = 0; i < op_list.size(); i++) {
    if (op_list[i].optype == name) {
      if (op_list[i].version <= version_id_) {
        auto it = op_list[i].device_type.begin();
        while (it != op_list[i].device_type.end()) {
          //status variable is set to True if it's Hetero/Multi/Auto device type
          bool status = false;

          //if device supported is all then we support it
          if (*it == "All") {
            return true;
          }

          //The operator to be marked true, it should be supported by either of the devices specified with HETERO
          if (device_id_.find("HETERO") == 0) {
              status = true;
              if (device_id_.find(*it) != std::string::npos) {
                return true;
              }
          }

         //The operator to be marked true, it should be supported by all the devices specified with MULTI/AUTO
          if (device_id_.find("MULTI") == 0 || device_id_.find("AUTO") == 0) {
              status = true;
              if (device_id_.find(*it) == std::string::npos) {
                return false;
              }
          }

          //check for device supported
          if (status == false) {
            if (device_id_.find(*it) != std::string::npos) {
              return true;
            }
          }

          it++;
        }
      }
    }
  }

  return false;
}

bool DataOps::type_is_supported(const NodeArg* node_arg, bool is_initializer) {
  const auto* type_proto = node_arg->TypeAsProto();
  if (!type_proto) {
    return false;
  }

  if (is_initializer) {
    auto dtype = type_proto->tensor_type().elem_type();
    for (auto const& var : supported_types_initializer_) {
      if ((var.first <= version_id_) &&
          (var.second == dtype)) {
        return true;
      }
    }

#ifndef NDEBUG
    if (openvino_ep::backend_utils::IsDebugEnabled()) {
      std::cout << "Initializer Data Type is not supported" << std::endl;
    }
#endif
    return false;
  } else {
    auto dtype = type_proto->tensor_type().elem_type();

    if (device_id_ == "MYRIAD" || device_id_ == "HDDL" || device_id_.find("HETERO") != std::string::npos ||
        device_id_.find("MULTI") != std::string::npos || device_id_.find("AUTO") != std::string::npos) {
      for (auto const& var : supported_types_vpu_) {
        if ((var.first <= version_id_) &&
            (var.second == dtype)) {
          return true;
        }
      }

#ifndef NDEBUG
      if (openvino_ep::backend_utils::IsDebugEnabled()) {
        std::cout << "I/O data type is not supported" << std::endl;
      }
#endif
      return false;

    } else if (device_id_ == "CPU") {
      for (auto const& var : supported_types_cpu_) {
        if ((var.first <= version_id_) &&
            (var.second == dtype)) {
          return true;
        }
      }
#ifndef NDEBUG
      if (openvino_ep::backend_utils::IsDebugEnabled()) {
        std::cout << "I/O data type is not supported" << std::endl;
      }
#endif
      return false;

    } else if (device_id_ == "GPU") {
      auto prec_str = openvino_ep::BackendManager::GetGlobalContext().precision_str;
      if (prec_str == "FP32" && dtype == ONNX_NAMESPACE::TensorProto_DataType::TensorProto_DataType_FLOAT16)
        return false;
      for (auto const& var : supported_types_gpu_) {
        if ((var.first <= version_id_) &&
            (var.second == dtype)) {
          return true;
        }
      }
#ifndef NDEBUG
      if (openvino_ep::backend_utils::IsDebugEnabled()) {
        std::cout << "I/O data type is not supported" << std::endl;
      }
#endif
      return false;
    }
    return true;
  }
}

bool DataOps::unsupported_op_mode(const Node* node) {
  bool result = false;
  const auto& optype = node->OpType();
  const auto& initializers = graph_viewer_.GetAllInitializedTensors();

  auto iter = op_list_.equal_range(optype);
  for (auto it = iter.first; it != iter.second; ++it) {
    auto ob = it->second;
    if (std::find(ob.ver.begin(), ob.ver.end(), version_id_) != ob.ver.end()) {
      return ob.func(node, initializers);
    }
  }
  return result;
}

bool DataOps::dimension_unsupported(const Node* node) {
  auto node_inputs = node->InputDefs();
  size_t input_dims = 0;
  if (node_inputs[0]->Shape() == nullptr) {
    return true;
  } else {
    input_dims = node_inputs[0]->Shape()->dim_size();
    if (node->OpType().find("Pool") != std::string::npos) {
      if (input_dims != 4 && input_dims != 5)
        return false;
    }

    if (node->OpType() == "Unsqueeze") {
      auto& attributes = node->GetAttributes();
      int64_t axes_size = attributes.count("axes") > 0 ? attributes.at("axes").ints().size() : 0;
      if (device_id_.find("GPU") != std::string::npos) {
        if (axes_size == 0)
          return true;
      }
      if (input_dims + axes_size > 5 || axes_size == 0) {
        return false;
      }
    }

    if (node->OpType() == "ReduceSum") {
      auto& attributes = node->GetAttributes();
      int64_t axes_size = attributes.count("axes") > 0 ? attributes.at("axes").ints().size() : 0;
      if (device_id_.find("GPU") != std::string::npos) {
        if (axes_size == 0)
          return true;
      }
      if (axes_size == 0)
        return false;
    }
  }
  return true;
}

bool DataOps::node_is_supported(const std::map<std::string, std::set<std::string>>& op_map,
                                const NodeIndex node_idx) {
  const auto& node = graph_viewer_.GetNode(node_idx);
  const auto& optype = node->OpType();

#ifndef NDEBUG
  if (openvino_ep::backend_utils::IsDebugEnabled()) {
    std::cout << "Node " << optype << std::endl;
  }
#endif

  const auto& domain = node->Domain();

  /*
  0. Check if node is in the unsupported list
  1. Check input and output data types are supported.
  2. Check if there is unsupported dimension in input and output shapes
  3. Check Op is supported
   3a. Check if Op is of known unsupported modes (edge cases). If yes return false right away.
   3b. If above is not true, check if the op is available in nGraph.
  */

  //Check 0
  if (!op_is_supported(optype, supported_op_mode)) {
#ifndef NDEBUG
    if (openvino_ep::backend_utils::IsDebugEnabled()) {
      std::cout << "Node is not in the supported ops list" << std::endl;
    }
#endif
    return false;
  }

  //Check 1
  bool are_types_supported = true;

  node->ForEachDef([this, &are_types_supported](const NodeArg& node_arg, bool is_input) {
    bool is_initializer = false;
    if (is_input) {
      if (this->graph_viewer_.IsConstantInitializer(node_arg.Name(), true))
        is_initializer = true;
    }
    bool is_supported = type_is_supported(&node_arg, is_initializer);
    are_types_supported &= is_supported;
  });

  if (!are_types_supported) {
    return false;
  }

  //Check 2

  bool has_unsupported_dimension = false;
  node->ForEachDef([&has_unsupported_dimension, this, &optype](const NodeArg& node_arg, bool is_input) {
    if (is_input) {
      if (this->graph_viewer_.IsConstantInitializer(node_arg.Name(), true))
        return;
    }
    auto shape = node_arg.Shape();
    if (shape != nullptr) {
      //Can't have no dimensions
      if (shape->dim_size() == 0) {
        if (op_is_supported(optype, no_dimension_supported_)) {
          return;
        }
        has_unsupported_dimension = true;
        return;
      } else {
        //Zero dimension check
        for (const auto& dim : shape->dim()) {
          if (utils::HasDimValue(dim) && dim.dim_value() == 0) {
            if ((device_id_.find("MYRIAD") != std::string::npos) && (optype == "Resize"))
              return;
            if ((device_id_.find("GPU") != std::string::npos) && ((optype == "Expand") ||
                (optype == "Slice") || (optype == "Concat") || (optype == "Shape"))) {
                return;
              }
            has_unsupported_dimension = true;
            return;
          }
        }
      }
    }
  });
  if (has_unsupported_dimension) {
#ifndef NDEBUG
    if (openvino_ep::backend_utils::IsDebugEnabled()) {
      std::cout << "Dimension check failed" << std::endl;
    }
#endif

    return false;
  }

  //Check 3a
  if (domain == kOnnxDomain && unsupported_op_mode(node)) {
#ifndef NDEBUG
    if (openvino_ep::backend_utils::IsDebugEnabled()) {
      std::cout << "Failed in unsupported op mode" << std::endl;
    }
#endif
    return false;
  }

  //Check 3b
  const auto opset = op_map.find(domain);
  if (opset == op_map.end() || opset->second.find(optype) == opset->second.end()) {
#ifndef NDEBUG
    if (openvino_ep::backend_utils::IsDebugEnabled()) {
      std::cout << "Failed in Unsupported onnx model domain or the operator is not available in OpenVINO ngraph operators list" << std::endl;
    }
#endif
    return false;
  } else {
    return true;
  }
}

std::vector<NodeIndex> DataOps::GetUnsupportedNodeIndices(std::unordered_set<std::string>& ng_required_initializers) {
  const auto ng_supported_ops = GetNgSupportedOps(GetOnnxOpSet(graph_viewer_));

  std::vector<NodeIndex> unsupported_nodes_idx;

  for (const auto& node_idx : graph_viewer_.GetNodesInTopologicalOrder()) {
    if (node_is_supported(ng_supported_ops, node_idx)) {
      // Collect inputs that are initializers
      graph_viewer_.GetNode(node_idx)->ForEachDef([&ng_required_initializers, this](const NodeArg& node_arg, bool is_input) {
            if(is_input && this->graph_viewer_.GetAllInitializedTensors().count(node_arg.Name())) {
                ng_required_initializers.insert(node_arg.Name());
              } }, true);
    } else {
      unsupported_nodes_idx.push_back(node_idx);
    }
  }
  return unsupported_nodes_idx;
}

bool DataOps::IsOpSupportedOnlyInModel(std::string name) {
  return ops_supported_only_in_model.find(name) != ops_supported_only_in_model.end();
}

bool DataOps::SpecialConditionForClusterSizeOne(std::unordered_set<std::string>& ng_required_initializers, const Node* node) {
  if (node->OpType() == "Where") {
    if (device_id_.find("MYRIAD") != std::string::npos) {
      if (node->InputDefs()[1]->TypeAsProto()->tensor_type().elem_type() == ONNX_NAMESPACE::TensorProto_DataType::TensorProto_DataType_FLOAT)
        return true;
    }
  } else if (node->OpType() == "Reshape") {
    const auto& shape_arg = node->InputDefs()[1];
    if (ng_required_initializers.find(shape_arg->Name()) == ng_required_initializers.end()) {
      return true;
    }
  } else if (node->OpType() == "Expand") {
    // nGraph only supports constant shape input values
    const auto& output = node->OutputDefs()[0];
    if (output->TypeAsProto()->tensor_type().elem_type() != ONNX_NAMESPACE::TensorProto_DataType::TensorProto_DataType_FLOAT16)
      return true;
  } else if (node->OpType() == "RoiAlign") {
    using onnx_dtype = ONNX_NAMESPACE::TensorProto_DataType;

    onnx_dtype input_0_data_type = (ONNX_NAMESPACE::TensorProto_DataType)node->InputDefs()[0]->TypeAsProto()->tensor_type().elem_type();
    onnx_dtype input_1_data_type = (ONNX_NAMESPACE::TensorProto_DataType)node->InputDefs()[1]->TypeAsProto()->tensor_type().elem_type();
    onnx_dtype input_2_data_type = (ONNX_NAMESPACE::TensorProto_DataType)node->InputDefs()[2]->TypeAsProto()->tensor_type().elem_type();
    onnx_dtype output_data_type = (ONNX_NAMESPACE::TensorProto_DataType)node->OutputDefs()[0]->TypeAsProto()->tensor_type().elem_type();

    if ((input_0_data_type != onnx_dtype::TensorProto_DataType_FLOAT16) ||
        (input_1_data_type != onnx_dtype::TensorProto_DataType_FLOAT16) ||
        (input_2_data_type != onnx_dtype::TensorProto_DataType_FLOAT) ||
        (output_data_type != onnx_dtype::TensorProto_DataType_FLOAT16))
      return true;
  } else if ((node->OpType() == "Greater") || (node->OpType() == "Less")) {
    if (device_id_.find("MYRIAD") != std::string::npos) {
      auto input_0_data_type = (ONNX_NAMESPACE::TensorProto_DataType)node->InputDefs()[0]->TypeAsProto()->tensor_type().elem_type();
      auto input_1_data_type = (ONNX_NAMESPACE::TensorProto_DataType)node->InputDefs()[1]->TypeAsProto()->tensor_type().elem_type();
      auto output_data_type = (ONNX_NAMESPACE::TensorProto_DataType)node->OutputDefs()[0]->TypeAsProto()->tensor_type().elem_type();

      if (!((output_data_type == ONNX_NAMESPACE::TensorProto_DataType::TensorProto_DataType_FLOAT) ||
            (output_data_type == ONNX_NAMESPACE::TensorProto_DataType::TensorProto_DataType_FLOAT16))) {
        return true;
      }

      if ((input_0_data_type != ONNX_NAMESPACE::TensorProto_DataType::TensorProto_DataType_FLOAT16) ||
          (input_1_data_type != ONNX_NAMESPACE::TensorProto_DataType::TensorProto_DataType_FLOAT16)) {
        return true;
      }
    }
  } else if (node->OpType() == "MaxPool" && device_id_.find("MYRIAD") != std::string::npos) {
    auto output_data_type = node->OutputDefs()[0]->TypeAsProto()->tensor_type().elem_type();
    if (output_data_type != ONNX_NAMESPACE::TensorProto_DataType::TensorProto_DataType_FLOAT ||
        output_data_type != ONNX_NAMESPACE::TensorProto_DataType::TensorProto_DataType_FLOAT16) {
      return true;
    }
  }
  return false;
}

bool DataOps::DoNotOmitSubGraph(const std::string& name) {
  return op_is_supported(name, subgraph_supported_);
}

bool DataOps::InsertNode(const Node* node, const std::string& optype) {
  if (optype == "TopK" || optype == "NonZero") {
    return true;
  }
  if (optype == "Gather") {
    if (device_id_.find("MYRIAD") != std::string::npos) {
      auto input_data_type = node->InputDefs()[0]->TypeAsProto()->tensor_type().elem_type();
      if (input_data_type == ONNX_NAMESPACE::TensorProto_DataType::TensorProto_DataType_UINT8) {
        return true;
      }
    }
  }
  return false;
}

}  // namespace openvino_ep
}  // namespace onnxruntime<|MERGE_RESOLUTION|>--- conflicted
+++ resolved
@@ -211,15 +211,7 @@
     {"TopK", V_2020_4, {"All"}},
     {"Unsqueeze", V_2020_4, {"All"}},
     {"Upsample", V_2021_1, {"CPU"}},
-<<<<<<< HEAD
-    {"Upsample", V_2022_1, {"All"}},
-=======
-<<<<<<< HEAD
     {"Upsample", V_2021_4, {"All"}},
-=======
-    {"Upsample", V_2022_1, {"All"}},
->>>>>>> d83517fc8a773e1c20c54d4e5496a390013f1a04
->>>>>>> 30696d01
     {"Where", V_2021_2, {"MYRIAD"}},
     {"Where", V_2022_1, {"All"}},
     {"Xor", V_2022_1, {"CPU", "GPU"}},
