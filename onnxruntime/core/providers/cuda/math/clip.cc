--- conflicted
+++ resolved
@@ -52,15 +52,9 @@
   Tensor* Y = ctx->Output(0, input_shape);
   const size_t count = input_shape.Size();
   if (count > 0) {
-<<<<<<< HEAD
-    auto* y_data = Y->template MutableData<T>();
-    const auto* x_data = X.template Data<T>();
-    ClipImpl<T>(Stream(ctx), x_data, y_data, nullptr, nullptr, this->min_, this->max_, count);
-=======
     auto* y_data = Y->MutableData<T>();
     const auto* x_data = X.Data<T>();
-    ClipImpl<T>(Stream(), x_data, y_data, nullptr, nullptr, this->min_, this->max_, count);
->>>>>>> b39257a5
+    ClipImpl<T>(Stream(ctx), x_data, y_data, nullptr, nullptr, this->min_, this->max_, count);
   }
   return Status::OK();
 }
